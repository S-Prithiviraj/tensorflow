--- conflicted
+++ resolved
@@ -129,12 +129,9 @@
   // WARNING: Experimental interface, subject to change
   DELEGATE = 51,
   BIDIRECTIONAL_SEQUENCE_LSTM = 52,
-<<<<<<< HEAD
-  MAXIMUM = 53,
-=======
   CAST = 53,
   PRELU = 54,
->>>>>>> 116b9f34
+  MAXIMUM = 55,
 }
 
 // Options for the builtin operators.
@@ -175,12 +172,9 @@
   TopKV2Options,
   SplitOptions,
   LogSoftmaxOptions,
-<<<<<<< HEAD
-  MaximumOptions,
-=======
   CastOptions,
   DequantizeOptions,
->>>>>>> 116b9f34
+  MaximumOptions,
 }
 
 enum Padding : byte { SAME, VALID }
@@ -386,14 +380,13 @@
 table LogSoftmaxOptions {
 }
 
-<<<<<<< HEAD
+table CastOptions {
+}
+
+table DequantizeOptions {
+}
+
 table MaximumOptions {
-=======
-table CastOptions {
-}
-
-table DequantizeOptions {
->>>>>>> 116b9f34
 }
 
 // An OperatorCode can be an enum value (BuiltinOperator) if the operator is a
