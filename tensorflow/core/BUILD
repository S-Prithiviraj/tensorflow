# Description:
# TensorFlow is a computational framework, primarily for use in machine
# learning applications.
#
# Public targets:
#
# ":protos_all_cc" - exports all core TensorFlow protos
#     ":protos_all_py" - py_proto_library version (Google-internal)
# ":lib" - exports the public non-test headers for:
#     platform/: Platform-specific code and external dependencies
#     lib/: Low-level libraries that are not TensorFlow-specific
# ":test" - test equivalent of ":lib".
#     This is currently public, but may be made internal in the
#     future.  Try to avoid depending on it.
# ":framework" - exports the public non-test headers for:
#     util/: General low-level TensorFlow-specific libraries
#     framework/: Support for adding new ops & kernels
#     example/: Wrappers to simplify access to Example proto
# ":ops" - defines TensorFlow ops, but no implementations / kernels
#     ops/: Standard ops
#     user_ops/: User-supplied ops
#     This aggregates a number of smaller op libraries (":*_op_lib")
# ":core_cpu" - exports the public non-test headers for:
#     graph/: Support for graphs made up of ops
#     common_runtime/: Common code for execution of graphs
#     public/: Public APIs for running graphs
# ":core" - The code for ":core_cpu" plus a GPU runtime
# ":all_kernels" - The cpu-specific kernels, plus gpu kernels if
#     built with Cuda
# ":tensorflow_opensource" - The complete open-source package, including
#      ":all_kernels", ":core", and a Session implementation.
# ":tensorflow" - "tensorflow_opensource" plus some Google-internal libraries.
# ":testlib" - TensorFlow-specific test support, e.g. utilities for testing
#      kernels.
# ":direct_session" - An implementation of the Session interface that
#      directly runs Graphs via the internal TensorFlow executor.
#  "framework_lite" - Intended to be used by operator implementations
#      (kernels) that can also be run outside the tensorflow runtime. This
#      contains a small set of headers and utilities that can be used for core
#      kernels, without bringing in libraries that can bloat code size (e.g.,
#      logging is not included because using it will bring in a large amount of
#      ostream code).
#
# ":example_parser_configuration" -- A library for extracting the
#      tensorflow.Example proto configuration from a Graph.
#
# Public Android targets:
#
# filegroup ":android_proto_srcs" - Protos
# filegroup ":android_srcs" - Core sources
# cc_library ":android_tensorflow_lib" - Native library
# cc_library ":android_tensorflow_lib_lite" - Native library, without ops,
#   supporting SELECTIVE_REGISTRATION feature.
# portable_proto_library ":android_proto_lib" (Google-internal)
#
# Note that :framework and :lib have incomplete transitive dependencies (they
# declare but do not define some symbols) if framework_shared_object=True
# (meaning there is an explicit framework shared object). Missing symbols are
# included in //tensorflow:libtensorflow_framework.so. This split supports
# custom op registration; see comments on
# //tensorflow:libtensorflow_framework.so. It does mean that TensorFlow cc_test
# and cc_binary rules will not build. Using tf_cc_test and tf_cc_binary (from
# //tensorflow/tensorflow.bzl) will include the necessary symbols in binary
# build targets.

package_group(
    name = "dependency_whitelist",
    packages = [
        "//learning/freud/topic_models/tensorflow/...",
    ],
)

package(default_visibility = [
    ":dependency_whitelist",
    "//tensorflow:internal",
    "//tensorflow_models:__subpackages__",
])

licenses(["notice"])  # Apache 2.0

# Export the BUILD file so automated tooling can check licenses
exports_files(["BUILD"])

load(
    "//tensorflow:tensorflow.bzl",
    "cc_header_only_library",
    "if_android",
    "if_emscripten",
    "if_ios",
    "if_linux_x86_64",
    "if_mobile",
    "if_not_windows",
    "if_windows",
    "tf_cc_test",
    "tf_cc_tests",
    "tf_copts",
    "tf_cuda_library",
    "tf_features_nomodules_if_android",
    "tf_features_nomodules_if_emscripten",
    "tf_gen_op_libs",
    "tf_generate_proto_text_sources",
    "tf_genrule_cmd_append_to_srcs",
    "tf_opts_nortti_if_android",
    "tf_opts_nortti_if_emscripten",
    "transitive_hdrs",
)
load("//tensorflow:tensorflow.bzl", "tf_cc_test_mkl")
load("//tensorflow:tensorflow.bzl", "tf_cc_test_gpu")
load("//tensorflow:tensorflow.bzl", "tf_cc_tests_gpu")
load("//tensorflow:tensorflow.bzl", "tf_cuda_cc_test")
load("//tensorflow:tensorflow.bzl", "tf_version_info_genrule")
load("//tensorflow:tensorflow.bzl", "if_nccl")
load("//tensorflow:tensorflow.bzl", "tensorflow_opensource_extra_deps")
load("//tensorflow:tensorflow.bzl", "tf_cuda_only_cc_test")

# For platform specific build config
load(
    "//tensorflow/core:platform/default/build_config.bzl",
    "tf_additional_all_protos",
    "tf_additional_cloud_kernel_deps",
    "tf_additional_cloud_op_deps",
    "tf_additional_core_deps",
    "tf_additional_cupti_wrapper_deps",
    "tf_additional_device_tracer_cuda_deps",
    "tf_additional_device_tracer_deps",
    "tf_additional_device_tracer_srcs",
    "tf_additional_device_tracer_test_flags",
    "tf_additional_gdr_lib_defines",
    "tf_additional_human_readable_json_deps",
    "tf_additional_lib_defines",
    "tf_additional_lib_deps",
    "tf_additional_lib_hdrs",
    "tf_additional_lib_srcs",
    "tf_additional_libdevice_data",
    "tf_additional_libdevice_deps",
    "tf_additional_libdevice_srcs",
    "tf_additional_minimal_lib_srcs",
    "tf_additional_mpi_lib_defines",
    "tf_additional_numa_deps",
    "tf_additional_numa_lib_defines",
    "tf_additional_numa_copts",
    "tf_additional_proto_hdrs",
    "tf_additional_proto_srcs",
    "tf_additional_test_deps",
    "tf_additional_test_srcs",
    "tf_additional_verbs_lib_defines",
    "tf_jspb_proto_library",
    "tf_kernel_tests_linkstatic",
    "tf_lib_proto_compiler_deps",
    "tf_lib_proto_parsing_deps",
    "tf_platform_hdrs",
    "tf_platform_srcs",
    "tf_proto_library",
    "tf_proto_library_cc",
    "tf_protos_all",
    "tf_protos_all_impl",
    "tf_protos_grappler",
    "tf_protos_grappler_impl",
    "tf_pyclif_proto_library",
    "tf_grpc_service_all",
)
load(
    "//tensorflow/core:platform/default/build_config_root.bzl",
    "if_dynamic_kernels",
    "if_static",
    "tf_cuda_tests_tags",
)
load("@local_config_cuda//cuda:build_defs.bzl", "if_cuda")
load("@local_config_cuda//cuda:build_defs.bzl", "if_cuda_is_configured")
load("@io_bazel_rules_closure//closure:defs.bzl", "closure_proto_library")
load(
    "//third_party/mkl:build_defs.bzl",
    "if_mkl",
    "mkl_deps",
)

exports_files(["ops/ops.pbtxt"])

# -----------------------------------------------------------------------------
# Public targets

# Protos which are needed for core tensorflow, including on mobile builds.
#
# Note that some protos are in neither additional_core_proto_srcs nor this
# filegroup; e.g.  ones with individual proto_library targets.
# LINT.IfChange
COMMON_PROTO_SRCS = [
    "example/example.proto",
    "example/feature.proto",
    "framework/allocation_description.proto",
    "framework/api_def.proto",
    "framework/attr_value.proto",
    "framework/cost_graph.proto",
    "framework/device_attributes.proto",
    "framework/function.proto",
    "framework/graph.proto",
    "framework/graph_transfer_info.proto",
    "framework/kernel_def.proto",
    "framework/log_memory.proto",
    "framework/node_def.proto",
    "framework/op_def.proto",
    "framework/reader_base.proto",
    "framework/remote_fused_graph_execute_info.proto",
    "framework/resource_handle.proto",
    "framework/step_stats.proto",
    "framework/summary.proto",
    "framework/tensor.proto",
    "framework/tensor_description.proto",
    "framework/tensor_shape.proto",
    "framework/tensor_slice.proto",
    "framework/types.proto",
    "framework/variable.proto",
    "framework/versions.proto",
    "protobuf/config.proto",
    "protobuf/cluster.proto",
    "protobuf/debug.proto",
    "protobuf/device_properties.proto",
    "protobuf/graph_debug_info.proto",
    "protobuf/queue_runner.proto",
    "protobuf/rewriter_config.proto",
    "protobuf/tensor_bundle.proto",
    "protobuf/saver.proto",
    "protobuf/verifier_config.proto",
    "util/event.proto",
    "util/memmapped_file_system.proto",
    "util/saved_tensor_slice.proto",
]

ERROR_CODES_PROTO_SRCS = [
    "lib/core/error_codes.proto",
]
# LINT.ThenChange(//tensorflow/core/android_proto_config.asciipb)

CORE_PROTO_SRCS = COMMON_PROTO_SRCS + ERROR_CODES_PROTO_SRCS

# Protos which are not needed on mobile builds, but should be included in
# protos_all.
#
# Note that some protos are in neither core_proto_srcs nor this filegroup; e.g.
# ones with individual proto_library targets.
ADDITIONAL_CORE_PROTO_SRCS = [
    "example/example_parser_configuration.proto",
    "protobuf/trackable_object_graph.proto",
    "protobuf/control_flow.proto",
    # TODO(ebrevdo): Re-enable once CriticalSection is in core.
    # "protobuf/critical_section.proto",
    "protobuf/meta_graph.proto",
    "protobuf/named_tensor.proto",
    "protobuf/saved_model.proto",
    "protobuf/saved_object_graph.proto",
    "protobuf/struct.proto",
    "protobuf/tensorflow_server.proto",
    "protobuf/transport_options.proto",
    "util/test_log.proto",
]

tf_proto_library(
    name = "protos_all",
    srcs = [],
    cc_api_version = 2,
    default_header = True,
    protodeps = [
        ":protos_all_proto",
        ":error_codes_proto",
    ],
    visibility = ["//visibility:public"],
)

tf_jspb_proto_library(
    name = "protos_all_jspb_proto",
    visibility = ["//visibility:public"],
    deps = [":protos_all_cc"],
)

proto_library(
    name = "example_protos",
    srcs = [
        "example/example.proto",
        "example/feature.proto",
    ],
    visibility = ["//visibility:public"],
)

java_proto_library(
    name = "example_java_proto",
    visibility = ["//visibility:public"],
    deps = [":example_protos"],
)

closure_proto_library(
    name = "example_protos_closure",
    visibility = ["//visibility:public"],
    deps = [":example_protos"],
)

exports_files([
    "framework/types.proto",
])

tf_proto_library(
    name = "protos_test",
    srcs = ["util/example_proto_fast_parsing_test.proto"],
    cc_api_version = 2,
    protodeps = tf_additional_all_protos(),
    visibility = ["//visibility:public"],
)

# Minimal lib to detect platform
cc_library(
    name = "lib_platform",
    hdrs = [
        "platform/platform.h",
    ],
)

filegroup(
    name = "platform_base_hdrs",
    srcs = [
        "platform/byte_order.h",
        "platform/cord.h",
        "platform/env_time.h",
        "platform/logging.h",
        "platform/macros.h",
        "platform/platform_strings.h",
        "platform/types.h",
    ],
    visibility = ["//visibility:private"],
)

cc_library(
    name = "platform_base",
    srcs = tf_platform_hdrs([
        "integral_types.h",
        "logging.h",
    ]) + tf_platform_srcs([
        "logging.cc",
        "env_time.cc",
    ]) + [
        "platform/env_time.cc",
    ],
    hdrs = [":platform_base_hdrs"],
    copts = tf_copts(),
    tags = ["avoid_dep"],
    visibility = ["//tensorflow/core:__subpackages__"],
    deps = [
        ":lib_platform",
        "//tensorflow/core/platform/default/build_config:base",
    ],
)

cc_library(
    name = "framework_bounds_check",
    hdrs = ["framework/bounds_check.h"],
    visibility = ["//tensorflow/core/kernels:friends"],
    deps = [
        "//tensorflow/core:platform_base",
        "//third_party/eigen3",
    ],
)

filegroup(
    name = "platform_port_hdrs",
    srcs = [
        "platform/cpu_info.h",
        "platform/dynamic_annotations.h",
        "platform/init_main.h",
        "platform/mem.h",
        "platform/mutex.h",
        "platform/numa.h",
        "platform/thread_annotations.h",
    ],
    visibility = ["//visibility:private"],
)

# Headers that are not exported as part of ":lib".
filegroup(
    name = "platform_port_internal_hdrs",
    srcs = [
        "platform/demangle.h",
        "platform/host_info.h",
        "platform/snappy.h",
    ],
    visibility = ["//visibility:private"],
)

cc_library(
    name = "platform_port",
    srcs = tf_platform_hdrs([
        "cpu_info.h",
        "dynamic_annotations.h",
        "thread_annotations.h",
        "mutex.h",
    ]) + tf_platform_srcs([
        "port.cc",
    ]) + [
        "platform/cpu_info.cc",
    ],
    hdrs = [
        ":platform_port_hdrs",
        ":platform_port_internal_hdrs",
    ],
    copts = tf_copts() + tf_additional_numa_copts(),
    visibility = ["//tensorflow/core:__subpackages__"],
    deps = [
        ":lib_platform",
        ":platform_base",
        "@com_google_absl//absl/base",
        "//tensorflow/core/platform/default/build_config:port",
        "@snappy",
    ] + tf_additional_numa_deps(),
)

filegroup(
    name = "platform_protobuf_hdrs",
    srcs = [
        "platform/protobuf.h",
    ],
    visibility = ["//visibility:private"],
)

# Headers that are not exported as part of ":lib".
filegroup(
    name = "platform_protobuf_internal_hdrs",
    srcs = [
        "platform/protobuf_internal.h",
    ],
    visibility = ["//visibility:private"],
)

cc_library(
    name = "platform_protobuf",
    srcs = tf_platform_hdrs([
        "protobuf.h",
    ]) + [
        "platform/protobuf.cc",
        "platform/protobuf_util.cc",
        "lib/core/status.h",
    ],
    hdrs = [
        ":platform_protobuf_hdrs",
        ":platform_protobuf_internal_hdrs",
    ],
    copts = tf_copts(),
    visibility = ["//tensorflow/core:__subpackages__"],
    deps = [
        ":lib_platform",
        ":platform_base",
        ":platform_port",
        "//tensorflow/core/platform/default/build_config:protobuf",
        "@protobuf_archive//:protobuf",
    ],
)

cc_library(
    name = "grpc_services",
    srcs = [],
    hdrs = [
        "platform/grpc_services.h",
    ],
    copts = tf_copts(),
    visibility = ["//visibility:public"],
    deps = tf_grpc_service_all(),
)

cc_library(
    name = "human_readable_json",
    srcs = tf_platform_srcs(["human_readable_json.cc"]),
    hdrs = ["platform/human_readable_json.h"],
    copts = tf_copts(),
    visibility = ["//visibility:public"],
    deps = [
        ":lib",
        ":lib_internal",
    ] + tf_additional_human_readable_json_deps(),
)

cc_library(
    name = "logger",
    srcs = ["platform/logger.cc"],
    hdrs = ["platform/logger.h"],
    copts = tf_copts(),
    visibility = ["//visibility:public"],
    deps = [":lib_proto_parsing"],
)

filegroup(
    name = "platform_env_hdrs",
    srcs = [
        "platform/env.h",
        "platform/file_statistics.h",
        "platform/file_system.h",
    ],
    visibility = ["//visibility:private"],
)

# Headers that are not exported as part of ":lib".
filegroup(
    name = "platform_env_internal_hdrs",
    srcs = [
        "platform/load_library.h",
    ],
    visibility = ["//visibility:private"],
)

cc_library(
    name = "platform_env",
    srcs = tf_platform_srcs([
        "env.cc",
        "load_library.cc",
    ]) + tf_platform_hdrs([
        "wide_char.h",
    ]) + [
        "platform/env.cc",
        "platform/file_system.cc",
    ],
    hdrs = [
        ":platform_env_hdrs",
        ":platform_env_internal_hdrs",
    ],
    copts = tf_copts(),
    visibility = [
        "//tensorflow/c:__subpackages__",
        "//tensorflow/core:__subpackages__",
    ],
    deps = [
        ":error_codes_proto_cc",
        ":lib",
        ":lib_internal",
        ":lib_platform",
        ":platform_base",
        ":platform_port",
        ":platform_protobuf",
        "//tensorflow/core/platform/default/build_config:env",
        "//tensorflow/core/platform/default/build_config:port",
    ],
)

filegroup(
    name = "platform_file_system_hdrs",
    srcs = [
        "platform/file_system_helper.h",
        "platform/null_file_system.h",
    ],
    visibility = ["//visibility:private"],
)

cc_library(
    name = "platform_file_system",
    srcs = tf_platform_srcs([
    ]) + tf_platform_hdrs([
        "windows_file_system.h",
    ]) + [
        "platform/file_system_helper.cc",
    ],
    hdrs = [
        ":platform_file_system_hdrs",
    ],
    copts = tf_copts(),
    visibility = ["//tensorflow/core:__subpackages__"],
    deps = [
        ":lib",
        ":lib_platform",
        ":platform_env",
    ],
)

cc_library(
    name = "platform_strings",
    srcs = tf_platform_srcs([
        "platform/platform_strings.cc",
        "platform/platform_strings_computed.h",
    ]),
    hdrs = [
        "platform/platform_strings.h",
    ],
    visibility = ["//tensorflow/core:__subpackages__"],
    deps = [":lib"],
)

filegroup(
    name = "platform_other_hdrs",
    srcs = [
        "platform/abi.h",
        "platform/context.h",
        "platform/cpu_feature_guard.h",
        "platform/error.h",
        "platform/fingerprint.h",
        "platform/net.h",
        "platform/notification.h",
        "platform/prefetch.h",
        "platform/profile_utils/android_armv7a_cpu_utils_helper.h",
        "platform/profile_utils/clock_cycle_profiler.h",
        "platform/profile_utils/cpu_utils.h",
        "platform/profile_utils/i_cpu_utils_helper.h",
        "platform/stacktrace.h",
        "platform/stacktrace_handler.h",
        "platform/strong_hash.h",
        "platform/subprocess.h",
    ],
    visibility = ["//visibility:private"],
)

# Headers that are not exported as part of ":lib".
filegroup(
    name = "platform_other_internal_hdrs",
    srcs = [
        "platform/denormal.h",
        "platform/setround.h",
        "platform/tracing.h",
    ],
    visibility = ["//visibility:private"],
)

cc_library(
    name = "platform_other",
    srcs = tf_platform_srcs([
        "subprocess.cc",
        "net.cc",
        "tracing.cc",
    ]) + tf_platform_hdrs([
        "tracing.h",
        "error.h",
        "context.h",
        "fingerprint.h",
        "notification.h",
        "stacktrace.h",
        "strong_hash.h",
        "subprocess.h",
        "tracing_impl.h",
    ]) + [
        "platform/cpu_feature_guard.cc",
        "platform/setround.cc",
        "platform/tracing.cc",
        "platform/denormal.cc",
        "platform/profile_utils/android_armv7a_cpu_utils_helper.cc",
        "platform/profile_utils/clock_cycle_profiler.cc",
        "platform/profile_utils/cpu_utils.cc",
    ],
    hdrs = [
        ":platform_other_hdrs",
        ":platform_other_internal_hdrs",
    ],
    copts = tf_copts(),
    visibility = ["//tensorflow/core:__subpackages__"],
    deps = [
        ":lib",
        ":lib_platform",
        ":platform_base",
        ":platform_env",
        ":platform_port",
        ":platform_protobuf",
        "//tensorflow/core/platform/default/build_config:other",
        "//tensorflow/core/platform/default/build_config:platformlib",
        "//tensorflow/core/platform/default/build_config:port",
    ],
)

# Minimal lib so that tools used for mobile compilation
# don't have to depend on lib/platformlib.
cc_library(
    name = "lib_proto_parsing",
    srcs = glob(tf_additional_proto_srcs()),
    hdrs = [
        "lib/core/errors.h",
        "lib/core/status.h",
        "lib/core/stringpiece.h",
        "lib/strings/numbers.h",
        "lib/strings/strcat.h",
        "platform/init_main.h",
        "platform/logging.h",
        "platform/macros.h",
        "platform/platform.h",
        "platform/protobuf.h",
        "platform/types.h",
        "platform/windows/cpu_info.h",
        "lib/bfloat16/bfloat16.h",
    ] + tf_additional_proto_hdrs(),
    copts = tf_copts(),
    deps = tf_lib_proto_parsing_deps() + [
        ":platform_base",
        "@com_google_absl//absl/strings",
        "@double_conversion//:double-conversion",
    ],
)

cc_library(
    name = "lib_proto_compiler",
    hdrs = [
        "platform/protobuf_compiler.h",
    ],
    copts = tf_copts(),
    deps = tf_lib_proto_compiler_deps() + [
        ":lib_proto_parsing",
    ],
)

# This build rule (along with :lib_internal, :framework, and
# :framework_internal) purposefully omits the definitions of many declared
# symbols, which are included in //tensorflow:libtensorflow_framework.so. Using
# tf_cc_test and tf_cc_binary will include the necessary symbols.
cc_library(
    name = "lib",
    hdrs = [
        "lib/bfloat16/bfloat16.h",
        "lib/core/arena.h",
        "lib/core/bitmap.h",
        "lib/core/bits.h",
        "lib/core/coding.h",
        "lib/core/errors.h",
        "lib/core/notification.h",
        "lib/core/raw_coding.h",
        "lib/core/status.h",
        "lib/core/stringpiece.h",
        "lib/core/threadpool.h",
        "lib/gtl/array_slice.h",
        "lib/gtl/cleanup.h",
        "lib/gtl/compactptrset.h",
        "lib/gtl/flatmap.h",
        "lib/gtl/flatset.h",
        "lib/gtl/inlined_vector.h",
        "lib/gtl/optional.h",
        "lib/gtl/priority_queue_util.h",
        "lib/hash/crc32c.h",
        "lib/hash/hash.h",
        "lib/histogram/histogram.h",
        "lib/io/buffered_inputstream.h",
        "lib/io/compression.h",
        "lib/io/inputstream_interface.h",
        "lib/io/path.h",
        "lib/io/proto_encode_helper.h",
        "lib/io/random_inputstream.h",
        "lib/io/record_reader.h",
        "lib/io/record_writer.h",
        "lib/io/table.h",
        "lib/io/table_builder.h",
        "lib/io/table_options.h",
        "lib/math/math_util.h",
        "lib/monitoring/collected_metrics.h",
        "lib/monitoring/collection_registry.h",
        "lib/monitoring/counter.h",
        "lib/monitoring/gauge.h",
        "lib/monitoring/metric_def.h",
        "lib/monitoring/sampler.h",
        "lib/random/distribution_sampler.h",
        "lib/random/philox_random.h",
        "lib/random/random_distributions.h",
        "lib/random/simple_philox.h",
        "lib/strings/numbers.h",
        "lib/strings/proto_serialization.h",
        "lib/strings/str_util.h",
        "lib/strings/strcat.h",
        "lib/strings/stringprintf.h",
        ":platform_base_hdrs",
        ":platform_env_hdrs",
        ":platform_file_system_hdrs",
        ":platform_other_hdrs",
        ":platform_port_hdrs",
        ":platform_protobuf_hdrs",
    ],
    visibility = ["//visibility:public"],
    deps = [
        ":lib_internal",
        "@com_google_absl//absl/container:inlined_vector",
        "@com_google_absl//absl/strings",
        "@com_google_absl//absl/types:optional",
    ],
)

cc_library(
    name = "feature_util",
    srcs = ["example/feature_util.cc"],
    hdrs = ["example/feature_util.h"],
    visibility = ["//visibility:public"],
    deps = [
        ":core_stringpiece",
        ":lib_proto_parsing",
        ":protos_all_cc",
    ],
)

cc_library(
    name = "abi",
    srcs = ["platform/abi.cc"],
    hdrs = ["platform/abi.h"],
    deps = [":platform_base"],
)

cc_library(
    name = "stacktrace",
    srcs = glob(["platform/*/stacktrace.h"]),
    hdrs = ["platform/stacktrace.h"],
    deps = [
        ":abi",
        ":lib_platform",
        "//tensorflow/core/platform/default/build_config:stacktrace",
    ],
)

cc_library(
    name = "stacktrace_handler",
    srcs = ["platform/stacktrace_handler.cc"],
    hdrs = ["platform/stacktrace_handler.h"],
    deps = [
        ":abi",
        ":lib_platform",
        ":stacktrace",
    ],
)

# Libraries that will eventually be moved into lib/core
# Note that stringpiece_test can't be place here yet, because we are
# required to use tf_cc_test, and that rule will change / into _
cc_library(
    name = "core_stringpiece",
    hdrs = ["lib/core/stringpiece.h"],
    copts = tf_copts(),
    deps = [
        ":platform_base",
        "@com_google_absl//absl/strings",
    ],
)

# Test support library needed for all tests
# This is currently public, but may be made internal in the
# future.  Try to avoid depending on it.
cc_library(
    name = "test",
    testonly = 1,
    srcs = [
        "platform/test.cc",
        "util/reporter.cc",
    ] + tf_additional_test_srcs(),
    hdrs = [
        "lib/core/status_test_util.h",
        "platform/test.h",
        "platform/test_benchmark.h",
        "util/reporter.h",
    ],
    copts = tf_copts(),
    linkopts = select({
        "//tensorflow:windows": [],
        "//conditions:default": ["-lm"],
    }),
    visibility = ["//visibility:public"],
    deps = [
        ":function_ops_op_lib",
        ":functional_ops_op_lib",
        ":lib",
        ":lib_internal",
        ":protos_all_cc",
        "//tensorflow/core/platform/default/build_config:gtest",
        "//tensorflow/core/kernels:required",
    ] + tf_additional_test_deps(),
)

# Testing libraries - lite versions that don't depend on all of "lib" or
# "lib_internal". Instead, they only need a much smaller set of support
# libraries such as ":platform_base" and ":core_stringpiece".
cc_library(
    name = "test_lite",
    testonly = 1,
    srcs = [
        "platform/test.cc",
    ],
    hdrs = [
        "platform/test.h",
        "platform/test_benchmark.h",
    ],
    copts = tf_copts(),
    deps = [
        ":lib_platform",
        ":platform_base",
        "//tensorflow/core/platform/default/build_config:gtest",
    ],
)

# This build rule (along with :framework_internal, :lib, and :lib_internal)
# purposefully omits the definitions of many declared symbols, which are
# included in //tensorflow:libtensorflow_framework.so. Using tf_cc_test and tf_cc_binary
# will include the necessary symbols.
tf_cuda_library(
    name = "framework",
    hdrs = [
        "example/feature_util.h",
        "framework/allocator.h",
        "framework/bounds_check.h",
        "framework/variant.h",
        "framework/variant_encode_decode.h",
        "framework/variant_op_registry.h",
        "framework/variant_tensor_data.h",
        "framework/allocator_registry.h",
        "framework/attr_value_util.h",
        "framework/bfloat16.h",
        "framework/cancellation.h",
        "framework/collective.h",
        "framework/common_shape_fns.h",
        "framework/control_flow.h",  # TODO(josh11b): Make internal?
        "framework/dataset.h",
        "framework/dataset_stateful_op_whitelist.h",
        "framework/device_base.h",
        "framework/function.h",
        "framework/function_handle_cache.h",
        "framework/graph_def_util.h",
        "framework/graph_to_functiondef.h",
        "framework/kernel_def_builder.h",
        "framework/kernel_def_util.h",
        "framework/log_memory.h",
        "framework/lookup_interface.h",
        "framework/memory_types.h",
        "framework/node_def_builder.h",
        "framework/node_def_util.h",
        "framework/numeric_op.h",
        "framework/numeric_types.h",
        "framework/op.h",
        "framework/op_def_builder.h",
        "framework/op_def_util.h",
        "framework/op_kernel.h",
        "framework/ops_util.h",
        "framework/partial_tensor_shape.h",
        "framework/queue_interface.h",
        "framework/reader_interface.h",
        "framework/reader_op_kernel.h",
        "framework/register_types.h",
        "framework/register_types_traits.h",
        "framework/resource_mgr.h",
        "framework/resource_op_kernel.h",
        "framework/selective_registration.h",
        "framework/session_state.h",
        "framework/shape_inference.h",
        "framework/stats_aggregator.h",
        "framework/tensor.h",
        "framework/tensor_shape.h",
        "framework/tensor_slice.h",
        "framework/tensor_types.h",
        "framework/tensor_util.h",
        "framework/thread_factory.h",
        "framework/tracking_allocator.h",
        "framework/type_index.h",
        "framework/type_traits.h",
        "framework/types.h",
        "public/version.h",
        "util/activation_mode.h",
        "util/batch_util.h",
        "util/bcast.h",
        "util/cuda_kernel_helper.h",
        "util/device_name_utils.h",
        "util/dump_graph.h",
        "util/events_writer.h",
        "util/example_proto_fast_parsing.h",
        "util/example_proto_helper.h",
        "util/guarded_philox_random.h",
        "util/mirror_pad_mode.h",
        "util/padding.h",
        "util/port.h",
        "util/ptr_util.h",
        "util/reffed_status_callback.h",
        "util/saved_tensor_slice_util.h",
        "util/sparse/group_iterator.h",
        "util/sparse/sparse_tensor.h",
        "util/stat_summarizer.h",
        "util/stat_summarizer_options.h",
        "util/stream_executor_util.h",
        "util/strided_slice_op.h",
        "util/tensor_format.h",
        "util/tensor_ops_util.h",
        "util/tensor_slice_reader.h",
        "util/tensor_slice_reader_cache.h",
        "util/tensor_slice_writer.h",
        "util/use_cudnn.h",
        "util/matmul_autotune.h",
        "util/util.h",
        "util/work_sharder.h",
    ] + select({
        "//tensorflow:windows": [],
        "//conditions:default": [
            "util/memmapped_file_system.h",
            "util/memmapped_file_system_writer.h",
        ],
    }) + if_mkl([
        "util/mkl_util.h",
    ]),
    visibility = ["//visibility:public"],
    deps = [
        ":framework_internal",
        "@com_google_absl//absl/base",
    ],
)

cc_library(
    name = "stats_calculator_portable",
    srcs = [
        "util/stat_summarizer_options.h",
        "util/stats_calculator.cc",
    ],
    hdrs = [
        "util/stats_calculator.h",
    ],
    copts = tf_copts(),
)

tf_cc_test(
    name = "stats_calculator_test",
    srcs = ["util/stats_calculator_test.cc"],
    deps = [
        ":stats_calculator_portable",
        ":test",
        ":test_main",
    ],
)

cc_library(
    name = "overflow",
    hdrs = ["util/overflow.h"],
    deps = [
        ":framework_lite",
        ":lib",
    ],
)

cc_library(
    name = "exec_on_stall",
    hdrs = ["util/exec_on_stall.h"],
    deps = [":framework_lite"],
)

cc_library(
    name = "ptr_util",
    hdrs = ["util/ptr_util.h"],
)

cc_library(
    name = "reader_base",
    srcs = ["framework/reader_base.cc"],
    hdrs = ["framework/reader_base.h"],
    visibility = ["//visibility:public"],
    deps = [
        ":framework",
        ":lib",
        ":protos_all_cc",
    ],
)

cc_library(
    name = "op_gen_lib",
    srcs = ["framework/op_gen_lib.cc"],
    hdrs = ["framework/op_gen_lib.h"],
    visibility = ["//visibility:public"],
    deps = [
        ":lib",
        ":lib_internal",
        ":protos_all_cc",
        "//tensorflow/core/util/proto:proto_utils",
    ],
)

cc_library(
    name = "session_options",
    hdrs = ["public/session_options.h"],
    visibility = ["//visibility:public"],
    deps = [
        ":lib",
        ":protos_all_cc",
    ],
)

cc_library(
    name = "framework_lite",
    srcs = tf_additional_minimal_lib_srcs(),
    hdrs = [
        "framework/numeric_types.h",
        "framework/tensor_types.h",
        "framework/type_traits.h",
        "lib/bfloat16/bfloat16.h",
        "platform/byte_order.h",
        "platform/default/dynamic_annotations.h",
        "platform/default/integral_types.h",
        "platform/default/logging.h",
        "platform/default/mutex.h",
        "platform/default/thread_annotations.h",
        "platform/dynamic_annotations.h",
        "platform/macros.h",
        "platform/mutex.h",
        "platform/platform.h",
        "platform/prefetch.h",
        "platform/protobuf.h",
        "platform/thread_annotations.h",
        "platform/types.h",
        "platform/cpu_info.h",
    ] + if_windows(["platform/windows/integral_types.h"]),
    visibility = ["//visibility:public"],
    deps =
        [
            "@nsync//:nsync_cpp",
        ] + [
            "//third_party/eigen3",
            "//tensorflow/core/platform/default/build_config:minimal",
        ],
)

# Generates library per group of ops.
tf_gen_op_libs(
    is_external = False,
    op_lib_names = [
        "batch_ops",
        "bitwise_ops",
        "boosted_trees_ops",
        "tensor_forest_ops",
        "candidate_sampling_ops",
        "checkpoint_ops",
        "clustering_ops",
        "collective_ops",
        "control_flow_ops",
        "ctc_ops",
        "data_flow_ops",
        "dataset_ops",
        "decode_proto_ops",
        "encode_proto_ops",
        "experimental_dataset_ops",
        "function_ops",
        "functional_ops",
        "image_ops",
        "io_ops",
        "linalg_ops",
        "list_ops",
        "lookup_ops",
        "logging_ops",
        "manip_ops",
        "math_ops",
        "mkl_nn_ops",
        "nccl_ops",
        "nn_ops",
        "no_op",
        "parsing_ops",
        "random_grad",
        "random_ops",
        "stateful_random_ops",
        "remote_fused_graph_ops",
        "rpc_ops",
        "scoped_allocator_ops",
        "sdca_ops",
        "set_ops",
        "script_ops",
        "sendrecv_ops",
        "sparse_ops",
        "spectral_ops",
        "state_ops",
        "stateless_random_ops",
        "summary_ops",
        "training_ops",
    ],
    deps = [
        "//tensorflow/core:lib",
        "//tensorflow/core:protos_all_cc",
    ],
)

tf_gen_op_libs(
    op_lib_names = [
        "string_ops",
    ],
    deps = [
        ":lib_internal",
        ":lib_proto_parsing",
        "@com_google_absl//absl/strings",
    ],
)

tf_gen_op_libs(
    op_lib_names = [
        "array_ops",
    ],
    deps = [":protos_all_cc"],
)

tf_gen_op_libs(
    op_lib_names = [
        "mkl_array_ops",
    ],
    deps = [":protos_all_cc"],
)

tf_gen_op_libs(
    op_lib_names = [
        "audio_ops",
    ],
    deps = [":lib"],
)

tf_gen_op_libs(
    op_lib_names = ["debug_ops"],
    deps = ["//tensorflow/core/kernels:debug_ops"],
)

tf_gen_op_libs(
    is_external = False,
    op_lib_names = [
        "resource_variable_ops",
    ],
    deps = [":lib"],
)

tf_gen_op_libs(
    op_lib_names = [
        "tpu_configuration_ops",
        "tpu_cross_replica_ops",
        "tpu_embedding_ops",
        "tpu_functional_ops",
        "tpu_heartbeat_ops",
        "tpu_host_compute_ops",
        "tpu_infeed_ops",
        "tpu_outfeed_ops",
        "tpu_ordinal_selector_ops",
        "tpu_replication_ops",
    ],
    deps = [
        ":lib",
        ":lib_proto_parsing",
        ":protos_all_cc",
        "//tensorflow/core/protobuf/tpu:tpu_embedding_configuration_proto_cc",
        "//tensorflow/core/tpu:tpu_embedding_optimization_parameters_utils",
        "//tensorflow/core/tpu:tpu_embedding_output_layout_utils",
    ],
)

# And one for all user ops
cc_library(
    name = "user_ops_op_lib",
    srcs = glob(["user_ops/**/*.cc"]),
    copts = tf_copts(),
    linkstatic = 1,
    visibility = ["//visibility:public"],
    deps = [":framework"],
    alwayslink = 1,
)

cc_library(
    name = "word2vec_ops",
    srcs = ["ops/word2vec_ops.cc"],
    linkstatic = 1,
    visibility = ["//tensorflow:internal"],
    deps = ["//tensorflow/core:framework"],
    alwayslink = 1,
)

cc_library(
    name = "cudnn_rnn_ops",
    srcs = [
        "ops/cudnn_rnn_ops.cc",
    ],
    linkstatic = 1,
    visibility = ["//tensorflow:internal"],
    deps = [
        "//tensorflow/core:framework",
        "//tensorflow/core:lib",
        "//tensorflow/core:lib_internal",
        "//tensorflow/core:stream_executor",
        "//tensorflow/core/kernels:bounds_check_lib",
    ],
    alwayslink = 1,
)

tf_gen_op_libs(
    op_lib_names = [
        "cudnn_rnn_ops",
    ],
    deps = [
        ":lib",
    ],
)

cc_library(
    name = "ragged_ops",
    deps = [
        ":ragged_array_ops_op_lib",
        ":ragged_conversion_ops_op_lib",
        ":ragged_math_ops_op_lib",
    ],
)

tf_gen_op_libs(
    op_lib_names = [
        "ragged_array_ops",
        "ragged_conversion_ops",
        "ragged_math_ops",
    ],
)

cc_library(
    name = "ops",
    visibility = ["//visibility:public"],
    deps = [
        ":array_ops_op_lib",
        ":audio_ops_op_lib",
        ":batch_ops_op_lib",
        ":bitwise_ops_op_lib",
        ":boosted_trees_ops_op_lib",
        ":tensor_forest_ops_op_lib",
        ":candidate_sampling_ops_op_lib",
        ":checkpoint_ops_op_lib",
        ":clustering_ops_op_lib",
        ":collective_ops_op_lib",
        ":control_flow_ops_op_lib",
        ":ctc_ops_op_lib",
        ":cudnn_rnn_ops_op_lib",
        ":data_flow_ops_op_lib",
        ":dataset_ops_op_lib",
        ":decode_proto_ops_op_lib",
        ":encode_proto_ops_op_lib",
        ":experimental_dataset_ops_op_lib",
        ":function_ops_op_lib",
        ":functional_ops_op_lib",
        ":image_ops_op_lib",
        ":io_ops_op_lib",
        ":linalg_ops_op_lib",
        ":list_ops_op_lib",
        ":logging_ops_op_lib",
        ":lookup_ops_op_lib",
        ":manip_ops_op_lib",
        ":math_ops_op_lib",
        ":nccl_ops_op_lib",
        ":nn_ops_op_lib",
        ":no_op_op_lib",
        ":parsing_ops_op_lib",
        ":ragged_ops",
        ":random_ops_op_lib",
        ":stateful_random_ops_op_lib",
        ":remote_fused_graph_ops_op_lib",
        ":resource_variable_ops_op_lib",
        ":rpc_ops_op_lib",
        ":scoped_allocator_ops_op_lib",
        ":script_ops_op_lib",
        ":sdca_ops_op_lib",
        ":sendrecv_ops_op_lib",
        ":set_ops_op_lib",
        ":sparse_ops_op_lib",
        ":summary_ops_op_lib",
        ":spectral_ops_op_lib",
        ":state_ops_op_lib",
        ":stateless_random_ops_op_lib",
        ":string_ops_op_lib",
        ":tpu_configuration_ops_op_lib",
        ":tpu_cross_replica_ops_op_lib",
        ":tpu_embedding_ops_op_lib",
        ":tpu_functional_ops_op_lib",
        ":tpu_heartbeat_ops_op_lib",
        ":tpu_host_compute_ops_op_lib",
        ":tpu_infeed_ops_op_lib",
        ":tpu_outfeed_ops_op_lib",
        ":tpu_ordinal_selector_ops_op_lib",
        ":tpu_replication_ops_op_lib",
        ":training_ops_op_lib",
        ":user_ops_op_lib",
        ":word2vec_ops",
    ] + if_mkl([
        ":mkl_array_ops_op_lib",
        ":mkl_nn_ops_op_lib",
    ]) + tf_additional_cloud_op_deps(),
    alwayslink = 1,
)

cc_library(
    name = "array_grad",
    srcs = ["ops/array_grad.cc"],
    linkstatic = 1,  # Needed since alwayslink is broken in bazel b/27630669
    visibility = ["//visibility:public"],
    deps = [
        ":array_ops_op_lib",
        ":framework",
        ":lib",
    ],
    alwayslink = 1,
)

cc_library(
    name = "functional_grad",
    srcs = ["ops/functional_grad.cc"],
    linkstatic = 1,  # Needed since alwayslink is broken in bazel b/27630669
    visibility = ["//visibility:public"],
    deps = [
        ":framework",
        ":functional_ops_op_lib",
        ":lib",
    ],
    alwayslink = 1,
)

cc_library(
    name = "math_grad",
    srcs = [
        "ops/math_grad.cc",
        "ops/random_grad.cc",
        "ops/stateless_random_grad.cc",
    ],
    linkstatic = 1,  # Needed since alwayslink is broken in bazel b/27630669
    visibility = ["//visibility:public"],
    deps = [
        ":framework",
        ":lib",
        ":math_ops_op_lib",
    ],
    alwayslink = 1,
)

cc_library(
    name = "nn_grad",
    srcs = ["ops/nn_grad.cc"],
    linkstatic = 1,  # Needed since alwayslink is broken in bazel b/27630669
    visibility = ["//visibility:public"],
    deps = [
        ":framework",
        ":lib",
        ":nn_ops_op_lib",
    ] + if_mkl([
        ":mkl_nn_ops_op_lib",
    ]),
    alwayslink = 1,
)

tf_cuda_library(
    name = "core_cpu",
    hdrs = [
        "common_runtime/device.h",
        "common_runtime/device_factory.h",
        "common_runtime/function.h",
        "common_runtime/optimization_registry.h",
        "common_runtime/shape_refiner.h",
        "graph/algorithm.h",
        "graph/default_device.h",
        "graph/gradients.h",
        "graph/graph.h",
        "graph/graph_constructor.h",
        "graph/graph_def_builder.h",
        "graph/graph_def_builder_util.h",
        "graph/node_builder.h",
        "graph/validate.h",
        "graph/while_context.h",
        "public/session.h",
        "public/session_options.h",
    ],
    visibility = ["//visibility:public"],
    deps = [
        ":core_cpu_internal",
    ],
)

cc_library(
    name = "core",
    visibility = ["//visibility:public"],
    deps = [
        ":core_cpu",
        ":gpu_runtime",
        ":sycl_runtime",
    ],
)

# This includes implementations of all kernels built into TensorFlow.
cc_library(
    name = "all_kernels_impl",
    visibility = ["//tensorflow/core:__subpackages__"],
    deps = [
        "//tensorflow/c/kernels:bitcast_op",
        "//tensorflow/core/kernels:array",
        "//tensorflow/core/kernels:audio",
        "//tensorflow/core/kernels:batch_kernels",
        "//tensorflow/core/kernels:bincount_op",
        "//tensorflow/core/kernels:boosted_trees_ops",
        "//tensorflow/core/kernels:tensor_forest_ops",
        "//tensorflow/core/kernels:candidate_sampler_ops",
        "//tensorflow/core/kernels:checkpoint_ops",
        "//tensorflow/core/kernels:clustering_ops",
        "//tensorflow/core/kernels:collective_ops",
        "//tensorflow/core/kernels:control_flow_ops",
        "//tensorflow/core/kernels:ctc_ops",
        "//tensorflow/core/kernels:cudnn_rnn_kernels",
        "//tensorflow/core/kernels:data_flow",
        "//tensorflow/core/kernels:decode_proto_op",
        "//tensorflow/core/kernels:encode_proto_op",
        "//tensorflow/core/kernels:fake_quant_ops",
        "//tensorflow/core/kernels:function_ops",
        "//tensorflow/core/kernels:functional_ops",
        "//tensorflow/core/kernels:grappler",
        "//tensorflow/core/kernels:histogram_op",
        "//tensorflow/core/kernels:image",
        "//tensorflow/core/kernels:io",
        "//tensorflow/core/kernels:linalg",
        "//tensorflow/core/kernels:lookup",
        "//tensorflow/core/kernels:logging",
        "//tensorflow/core/kernels:manip",
        "//tensorflow/core/kernels:math",
        "//tensorflow/core/kernels:multinomial_op",
        "//tensorflow/core/kernels:mutex_ops",
        "//tensorflow/core/kernels:nn",
        "//tensorflow/core/kernels:parameterized_truncated_normal_op",
        "//tensorflow/core/kernels:parsing",
        "//tensorflow/core/kernels:partitioned_function_ops",
        "//tensorflow/core/kernels:pooling_ops",
        "//tensorflow/core/kernels:ragged_ops",
        "//tensorflow/core/kernels:random_ops",
        "//tensorflow/core/kernels:stateful_random_ops",
        "//tensorflow/core/kernels:random_poisson_op",
        "//tensorflow/core/kernels:remote_fused_graph_ops",
        "//tensorflow/core/kernels:required",
        "//tensorflow/core/kernels:resource_variable_ops",
        "//tensorflow/core/kernels:rpc_op",
        "//tensorflow/core/kernels:scoped_allocator_ops",
        "//tensorflow/core/kernels:sdca_ops",
        "//tensorflow/core/kernels:searchsorted_op",
        "//tensorflow/core/kernels:set_kernels",
        "//tensorflow/core/kernels:sparse",
        "//tensorflow/core/kernels:state",
        "//tensorflow/core/kernels:stateless_random_ops",
        "//tensorflow/core/kernels:string",
        "//tensorflow/core/kernels:summary_kernels",
        "//tensorflow/core/kernels:training_ops",
        "//tensorflow/core/kernels:word2vec_kernels",
    ] + tf_additional_cloud_kernel_deps() + if_not_windows([
        "//tensorflow/core/kernels:fact_op",
        "//tensorflow/core/kernels:array_not_windows",
        "//tensorflow/core/kernels:math_not_windows",
        "//tensorflow/core/kernels:quantized_ops",
        "//tensorflow/core/kernels/neon:neon_depthwise_conv_op",
    ]) + if_mkl([
        "//tensorflow/core/kernels:mkl_aggregate_ops",
        "//tensorflow/core/kernels:mkl_concat_op",
        "//tensorflow/core/kernels:mkl_conv_op",
        "//tensorflow/core/kernels:mkl_cwise_ops_common",
        "//tensorflow/core/kernels:mkl_fused_batch_norm_op",
        "//tensorflow/core/kernels:mkl_identity_op",
        "//tensorflow/core/kernels:mkl_input_conversion_op",
        "//tensorflow/core/kernels:mkl_lrn_op",
        "//tensorflow/core/kernels:mkl_pooling_ops",
<<<<<<< HEAD
        "//tensorflow/core/kernels:mkl_qmatmul_op",
        "//tensorflow/core/kernels:mkl_requantize_ops",
=======
        "//tensorflow/core/kernels:mkl_quantize_op",
>>>>>>> 395d32f2
        "//tensorflow/core/kernels:mkl_relu_op",
        "//tensorflow/core/kernels:mkl_reshape_op",
        "//tensorflow/core/kernels:mkl_slice_op",
        "//tensorflow/core/kernels:mkl_softmax_op",
        "//tensorflow/core/kernels:mkl_transpose_op",
        "//tensorflow/core/kernels:mkl_tfconv_op",
    ]) + if_cuda([
        "//tensorflow/core/grappler/optimizers:gpu_swapping_kernels",
        "//tensorflow/core/grappler/optimizers:gpu_swapping_ops",
    ]) + if_nccl([
        "//tensorflow/core/kernels:nccl_kernels",
    ]),
)

cc_library(
    name = "all_kernels",
    visibility = ["//visibility:public"],
    deps = if_dynamic_kernels(
        [],
        otherwise = [":all_kernels_impl"],
    ) + [
        # TODO(gunan): Work on the API between these and rest of TF and make
        # these also dynamically loading.
        "//tensorflow/core/kernels:dataset_ops",  # Depends on grappler
        "//tensorflow/core/kernels:list_kernels",  # Depends on variant_op_registry.h
    ],
)

tf_cuda_library(
    name = "tensorflow_opensource",
    copts = tf_copts(),
    visibility = ["//visibility:public"],
    deps = [
        ":all_kernels",
        ":core",
        ":direct_session",
        ":example_parser_configuration",
        ":gpu_runtime",
        ":lib",
        ":ops",
    ] + tensorflow_opensource_extra_deps(),
)

cc_library(
    name = "tensorflow",
    visibility = ["//visibility:public"],
    deps = [
        ":tensorflow_opensource",
        "//tensorflow/core/platform/default/build_config:tensorflow_platform_specific",
    ],
)

# Test support library needed for higher-level (TensorFlow-specific) tests
cc_library(
    name = "testlib",
    testonly = 1,
    srcs = [
        "common_runtime/function_testlib.cc",
        "common_runtime/kernel_benchmark_testlib.cc",
        "framework/fake_input.cc",
        "framework/function_testlib.cc",
        "graph/testlib.cc",
    ],
    hdrs = [
        "common_runtime/function_testlib.h",
        "common_runtime/kernel_benchmark_testlib.h",
        "common_runtime/test_collective_executor_mgr.h",
        "framework/fake_input.h",
        "framework/function_testlib.h",
        "framework/shape_inference_testutil.h",
        "framework/tensor_testutil.h",
        "graph/benchmark_testlib.h",
        "graph/testlib.h",
        # TODO(josh11b): Drop this once users are depending on
        # kernels:ops_testutil instead.
        "//tensorflow/core/kernels:ops_testutil.h",
    ],
    copts = tf_copts(),
    visibility = ["//visibility:public"],
    deps = [
        ":core_cpu",
        ":core_cpu_internal",
        ":core_cpu_lib",
        ":framework",
        ":framework_internal",
        ":lib",
        ":lib_internal",
        ":ops",
        ":protos_all_cc",
        ":shape_inference_testutil",
        ":tensor_testutil",
        ":test",
        ":testlib_ops",
        "//tensorflow/cc:scope",
        "//tensorflow/core/kernels:ops_testutil",
        "//tensorflow/core/kernels:ops_util",
    ] + if_dynamic_kernels(
        [],
        otherwise = [
            "//tensorflow/core/kernels:cast_op",
            "//tensorflow/core/kernels:constant_op",
            "//tensorflow/core/kernels:random_ops",
        ],
    ),
)

cc_library(
    name = "testlib_ops",
    testonly = 1,
    srcs = ["common_runtime/testlib_ops.cc"],
    linkstatic = 1,  # Seems to be needed since alwayslink is broken in bazel
    deps = [
        ":framework",
        ":lib",
    ],
    alwayslink = 1,
)

# This is a link-only library to provide a DirectSession
# implementation of the Session interface.
tf_cuda_library(
    name = "direct_session",
    copts = tf_copts(),
    linkstatic = 1,
    visibility = ["//visibility:public"],
    deps = [
        ":direct_session_internal",
    ],
    alwayslink = 1,
)

# -----------------------------------------------------------------------------
# Public Android targets

# Android-specific BUILD targets
load(
    "//tensorflow:tensorflow.bzl",
    "tf_android_core_proto_headers",
    "tf_android_core_proto_sources",
)

# List of protos we want on android
filegroup(
    name = "android_proto_srcs",
    srcs = tf_android_core_proto_sources(CORE_PROTO_SRCS),
    visibility = ["//visibility:public"],
)

# Core sources for Android builds.
filegroup(
    name = "mobile_srcs_no_runtime",
    srcs = [
        ":protos_all_proto_text_srcs",
        ":error_codes_proto_text_srcs",
        "//tensorflow/core/platform/default/build_config:android_srcs",
    ] + glob(
        [
            "client/**/*.cc",
            "framework/**/*.h",
            "framework/**/*.cc",
            "lib/**/*.h",
            "lib/**/*.cc",
            "platform/**/*.h",
            "platform/**/*.cc",
            "public/**/*.h",
            "util/**/*.h",
            "util/**/*.cc",
        ],
        exclude = [
            "**/*test.*",
            "**/*testutil*",
            "**/*testlib*",
            "**/*main.cc",
            "debug/**/*",
            "framework/op_gen_*",
            "framework/node_def_util.*",
            "framework/op_kernel.*",
            "framework/dataset.*",
            "lib/jpeg/**/*",
            "lib/png/**/*",
            "lib/gif/**/*",
            "util/events_writer.*",
            "util/stats_calculator.*",
            "util/reporter.*",
            "platform/**/cuda_libdevice_path.*",
            "platform/**/logger.cc",
            "platform/default/test_benchmark.*",
            "platform/cuda.h",
            "platform/rocm.h",
            "platform/google/**/*",
            "platform/hadoop/**/*",
            "platform/gif.h",
            "platform/jpeg.h",
            "platform/png.h",
            "platform/stream_executor.*",
            "platform/windows/**/*",
            "user_ops/**/*.cu.cc",
            "util/ctc/*.h",
            "util/ctc/*.cc",
            "util/tensor_bundle/*.h",
            "util/tensor_bundle/*.cc",
            "common_runtime/gpu/**/*",
            "common_runtime/eager/*",
            "common_runtime/gpu_device_factory.*",
        ],
    ),
    visibility = ["//visibility:public"],
)

filegroup(
    name = "mobile_srcs_only_runtime",
    srcs = [
        "//tensorflow/core/kernels:android_srcs",
        "//tensorflow/core/util/ctc:android_srcs",
        "//tensorflow/core/util/tensor_bundle:android_srcs",
        "//tensorflow/c:srcs",
    ] + glob(
        [
            "common_runtime/**/*.h",
            "common_runtime/**/*.cc",
            "graph/**/*.h",
            "graph/**/*.cc",
            "framework/node_def_util.*",
            "framework/op_kernel.*",
            "framework/dataset.*",
        ],
        exclude = [
            "**/*test.*",
            "**/*testutil*",
            "**/*testlib*",
            "**/*main.cc",
            "common_runtime/gpu/**/*",
            "common_runtime/eager/*",
            "common_runtime/gpu_device_factory.*",
            "graph/dot.*",
        ],
    ),
    visibility = ["//visibility:public"],
)

filegroup(
    name = "mobile_srcs",
    srcs = [
        ":mobile_srcs_no_runtime",
        ":mobile_srcs_only_runtime",
    ],
    visibility = ["//visibility:public"],
)

# Native library support for Android applications.  Does not contain
# operators, use :android_tensorflow_lib if you want full operator
# support.
#
# If you just need TensorFlow types, e.g. Tensors, use
# :android_tensorflow_lib_lite_no_runtime.
#
# Compiles to a trivial library on non-Android to prevent irrelevant
# build errors. If not building this as part of an android_binary,
# a command such as the following must be used:
# bazel build -c opt tensorflow/core:android_tensorflow_lib \
# --crosstool_top=//external:android/crosstool \
# --cpu=armeabi-v7a \
# --host_crosstool_top=@bazel_tools//tools/cpp:toolchain
cc_library(
    name = "android_tensorflow_lib_lite",
    srcs = if_android(["//tensorflow/core:android_srcs"]),
    copts = tf_copts(android_optimization_level_override = None) + [
        "-DSUPPORT_SELECTIVE_REGISTRATION",
    ],
    linkopts = ["-lz"],
    tags = [
        "manual",
        "notap",
    ],
    visibility = ["//visibility:public"],
    deps = [
        ":mobile_additional_lib_deps",
        ":protos_all_cc_impl",
        ":stats_calculator_portable",
        "//third_party/eigen3",
        "@double_conversion//:double-conversion",
        "@nsync//:nsync_cpp",
        "@protobuf_archive//:protobuf",
    ],
    alwayslink = 1,
)

cc_library(
    name = "android_tensorflow_lib_lite_nortti",
    srcs = if_android(["//tensorflow/core:android_srcs"]),
    copts = tf_copts(android_optimization_level_override = None) + [
        "-DSUPPORT_SELECTIVE_REGISTRATION",
    ] + tf_opts_nortti_if_android(),
    linkopts = ["-lz"],
    tags = [
        "manual",
        "notap",
    ],
    visibility = ["//visibility:public"],
    deps = [
        ":mobile_additional_lib_deps",
        ":protos_all_cc_impl",
        ":stats_calculator_portable",
        "//third_party/eigen3",
        "@double_conversion//:double-conversion",
        "@nsync//:nsync_cpp",
        "@protobuf_archive//:protobuf",
    ],
    alwayslink = 1,
)

cc_library(
    name = "mobile_additional_lib_deps",
    deps = tf_additional_lib_deps() + [
        "@com_google_absl//absl/container:flat_hash_map",
        "@com_google_absl//absl/container:flat_hash_set",
        "@com_google_absl//absl/strings",
    ],
)

cc_library(
    name = "emscripten_tensorflow_lib_lite_nortti_lite_protos_no_runtime",
    srcs = if_emscripten(["//tensorflow/core:mobile_srcs_no_runtime"]),
    copts = ["-DSUPPORT_SELECTIVE_REGISTRATION"] + tf_opts_nortti_if_emscripten(),
    defines = ["TENSORFLOW_LITE_PROTOS"],
    linkopts = ["-lz"],
    tags = [
        "manual",
        "notap",
    ],
    visibility = ["//visibility:public"],
    deps = [
        ":emscripten_proto_lib_no_rtti_lite_runtime",
        ":mobile_additional_lib_deps",
        ":stats_calculator_portable",
        "//third_party/eigen3",
        "@double_conversion//:double-conversion",
        "@nsync//:nsync_cpp",
        "@zlib_archive//:zlib",
    ],
    alwayslink = 1,
)

# Native library support for iOS applications.
#
# bazel  build --config=ios_x86_64 \
# //third_party/tensorflow/core:ios_tensorflow_lib
cc_library(
    name = "ios_tensorflow_lib",
    srcs = if_ios([
        ":android_op_registrations_and_gradients",
        "//tensorflow/core/kernels:android_core_ops",
        "//tensorflow/core/kernels:android_extended_ops",
    ]),
    copts = tf_copts() + ["-Os"] + ["-std=c++11"],
    visibility = ["//visibility:public"],
    deps = [
        ":ios_tensorflow_lib_lite",
        ":protos_all_cc_impl",
        "//third_party/eigen3",
        "//third_party/fft2d:fft2d_headers",
        "@fft2d",
        "@gemmlowp",
        "@protobuf_archive//:protobuf",
    ],
    alwayslink = 1,
)

cc_library(
    name = "ios_tensorflow_lib_lite",
    srcs = if_ios(["//tensorflow/core:android_srcs"]),
    copts = tf_copts() + ["-Os"] + ["-std=c++11"],
    visibility = ["//visibility:public"],
    deps = [
        ":mobile_additional_lib_deps",
        ":protos_all_cc_impl",
        ":stats_calculator_portable",
        "//third_party/eigen3",
        "@double_conversion//:double-conversion",
        "@nsync//:nsync_cpp",
        "@protobuf_archive//:protobuf",
    ],
    alwayslink = 1,
)

cc_library(
    name = "ios_tensorflow_test_lib",
    testonly = 1,
    srcs = if_ios([":android_test_srcs"]),
    copts = tf_copts() + ["-Os"],
    tags = [
        "manual",
        "notap",
    ],
    visibility = ["//visibility:public"],
    deps = [
        ":android_test_proto_lib",
        ":ios_tensorflow_lib",
        "//tensorflow/core/platform/default/build_config:gtest",
        "//third_party/eigen3",
    ],
)

# Full TensorFlow library with operator support. Use this unless reducing
# binary size (by packaging a reduced operator set) is a concern.
cc_library(
    name = "android_tensorflow_lib",
    srcs = if_android([":android_op_registrations_and_gradients"]),
    copts = tf_copts(),
    tags = [
        "manual",
        "notap",
    ],
    visibility = ["//visibility:public"],
    deps = [
        ":android_tensorflow_lib_lite",
        ":protos_all_cc_impl",
        "//tensorflow/core/kernels:android_tensorflow_kernels",
        "//third_party/eigen3",
        "@protobuf_archive//:protobuf",
    ],
    alwayslink = 1,
)

filegroup(
    name = "android_op_registrations_and_gradients",
    srcs = glob(
        [
            "ops/**/*.cc",
            "ops/**/*.h",
        ],
        exclude = [
            "**/*test.cc",
            "**/*testutil*",
            "**/*testlib*",
            "**/*main.cc",
            "**/tpu_*",
        ],
    ),
    visibility = ["//visibility:public"],
)

filegroup(
    name = "android_test_srcs",
    # TODO(andrewharp/nhua):
    # make more test-related sources portable e.g. "platform/test.cc",
    srcs = [
        ":framework/fake_input.cc",
        ":framework/fake_input.h",
        ":framework/shape_inference_testutil.cc",
        ":framework/shape_inference_testutil.h",
        ":framework/tensor_testutil.cc",
        ":framework/tensor_testutil.h",
        ":platform/test.cc",
        ":platform/test.h",
        ":util/reporter.cc",
        ":util/reporter.h",
    ],
    visibility = ["//visibility:public"],
)

# This is like android_test_srcs, minus the things that are already in android_srcs.
filegroup(
    name = "android_test_srcs_no_core",
    srcs = [
        ":framework/shape_inference_testutil.cc",
        ":framework/shape_inference_testutil.h",
        ":framework/tensor_testutil.cc",
        ":framework/tensor_testutil.h",
        ":platform/test.h",
        ":util/reporter.cc",
        ":util/reporter.h",
    ],
    visibility = ["//visibility:public"],
)

# Portable library providing testing functionality for TensorFlow.
cc_library(
    name = "android_tensorflow_test_lib",
    testonly = 1,
    srcs = if_android([":android_test_srcs"]),
    hdrs = [
        "framework/fake_input.h",
        "framework/shape_inference_testutil.h",
        "framework/tensor_testutil.h",
        "util/reporter.h",
    ],
    copts = tf_copts(android_optimization_level_override = None),
    tags = [
        "manual",
        "notap",
    ],
    visibility = ["//visibility:public"],
    deps = [
        ":android_tensorflow_lib",
        ":protos_cc",
        "//tensorflow/core/platform/default/build_config:gtest",
        "//third_party/eigen3",
    ],
)

# -----------------------------------------------------------------------------
# Libraries with GPU facilities that are useful for writing kernels.
cc_library(
    name = "gpu_lib",
    srcs = [
        "common_runtime/gpu/gpu_event_mgr.cc",
    ],
    hdrs = [
        "common_runtime/gpu/gpu_event_mgr.h",
    ],
    copts = tf_copts(),
    visibility = ["//visibility:public"],
    deps = [
        ":framework",
        ":framework_internal",
        ":lib",
        ":lib_internal",
        ":protos_all_cc",
        ":stream_executor",
    ],
)

cc_library(
    name = "gpu_headers_lib",
    hdrs = [
        "common_runtime/gpu/gpu_event_mgr.h",
    ],
    visibility = ["//visibility:public"],
)

cc_library(
    name = "cuda",
    visibility = ["//visibility:public"],
    deps = [
        "//tensorflow/core/platform/default/build_config:cuda",
    ],
)

cc_library(
    name = "rocm",
    visibility = ["//visibility:public"],
    deps = [
        "//tensorflow/core/platform/default/build_config:rocm",
    ],
)

# -----------------------------------------------------------------------------
# Clif-related proto libraries.

tf_pyclif_proto_library(
    name = "example/example_pyclif",
    proto_lib = ":protos_all_cc",
    proto_srcfile = "example/example.proto",
    visibility = ["//visibility:public"],
)

tf_pyclif_proto_library(
    name = "example/feature_pyclif",
    proto_lib = ":protos_all_cc",
    proto_srcfile = "example/feature.proto",
    visibility = ["//visibility:public"],
)

tf_pyclif_proto_library(
    name = "framework/cost_graph_pyclif",
    proto_lib = ":protos_all_cc",
    proto_srcfile = "framework/cost_graph.proto",
    visibility = ["//visibility:public"],
)

tf_pyclif_proto_library(
    name = "framework/tensor_pyclif",
    proto_lib = ":protos_all_cc",
    proto_srcfile = "framework/tensor.proto",
    visibility = ["//visibility:public"],
)

tf_pyclif_proto_library(
    name = "framework/kernel_def_pyclif",
    proto_lib = ":protos_all_cc",
    proto_srcfile = "framework/kernel_def.proto",
    visibility = ["//visibility:public"],
)

tf_pyclif_proto_library(
    name = "framework/node_def_pyclif",
    proto_lib = ":protos_all_cc",
    proto_srcfile = "framework/node_def.proto",
    visibility = ["//visibility:public"],
)

tf_pyclif_proto_library(
    name = "framework/function_pyclif",
    proto_lib = ":protos_all_cc",
    proto_srcfile = "framework/function.proto",
    visibility = ["//visibility:public"],
)

tf_pyclif_proto_library(
    name = "framework/graph_pyclif",
    proto_lib = ":protos_all_cc",
    proto_srcfile = "framework/graph.proto",
    visibility = ["//visibility:public"],
)

tf_pyclif_proto_library(
    name = "framework/step_stats_pyclif",
    proto_lib = ":protos_all_cc",
    proto_srcfile = "framework/step_stats.proto",
    visibility = ["//visibility:public"],
)

tf_pyclif_proto_library(
    name = "framework/types_pyclif",
    proto_lib = ":protos_all_cc",
    proto_srcfile = "framework/types.proto",
    visibility = ["//visibility:public"],
)

tf_pyclif_proto_library(
    name = "protobuf/config_pyclif",
    proto_lib = ":protos_all_cc",
    proto_srcfile = "protobuf/config.proto",
    visibility = ["//visibility:public"],
)

tf_pyclif_proto_library(
    name = "protobuf/device_properties_pyclif",
    proto_lib = ":protos_all_cc",
    proto_srcfile = "protobuf/device_properties.proto",
    visibility = ["//visibility:public"],
)

tf_pyclif_proto_library(
    name = "protobuf/meta_graph_pyclif",
    proto_lib = ":protos_all_cc",
    proto_srcfile = "protobuf/meta_graph.proto",
    visibility = ["//visibility:public"],
)

tf_pyclif_proto_library(
    name = "protobuf/saved_model_pyclif",
    proto_lib = ":protos_all_cc",
    proto_srcfile = "protobuf/saved_model.proto",
    visibility = ["//visibility:public"],
)

# -----------------------------------------------------------------------------
# Internal targets

tf_proto_library(
    name = "autotuning_proto",
    srcs = ["protobuf/autotuning.proto"],
    cc_api_version = 2,
    default_header = True,
    provide_cc_alias = True,
    visibility = [
        "//tensorflow:internal",
    ],
)

tf_proto_library(
    name = "conv_autotuning_proto",
    srcs = ["protobuf/conv_autotuning.proto"],
    cc_api_version = 2,
    default_header = True,
    protodeps = tf_additional_all_protos(),
    provide_cc_alias = True,
    visibility = [
        "//tensorflow:internal",
    ],
)

tf_proto_library_cc(
    name = "worker_proto",
    srcs = ["protobuf/worker.proto"],
    cc_api_version = 2,
    protodeps = tf_additional_all_protos() + [],
    visibility = [
        "//tensorflow:internal",
    ],
)

tf_proto_library_cc(
    name = "worker_service_proto",
    srcs = ["protobuf/worker_service.proto"],
    has_services = 1,
    cc_api_version = 2,
    cc_stubby_versions = ["2"],
    protodeps = [":worker_proto"],
    visibility = [
        "//tensorflow:internal",
    ],
)

tf_proto_library_cc(
    name = "master_proto",
    srcs = ["protobuf/master.proto"],
    cc_api_version = 2,
    protodeps = tf_additional_all_protos(),
    visibility = ["//tensorflow:internal"],
)

tf_proto_library_cc(
    name = "master_service_proto",
    srcs = ["protobuf/master_service.proto"],
    has_services = 1,
    cc_api_version = 2,
    cc_stubby_versions = ["2"],
    protodeps = [":master_proto"],
    visibility = [
        "//tensorflow:internal",
    ],
)

tf_proto_library_cc(
    name = "eager_service_proto",
    srcs = ["protobuf/eager_service.proto"],
    has_services = 1,
    cc_api_version = 2,
    cc_stubby_versions = ["2"],
    protodeps = tf_additional_all_protos(),
    visibility = [
        "//tensorflow:internal",
    ],
)

LIB_INTERNAL_PRIVATE_HEADERS = ["framework/resource_handle.h"] + glob(
    [
        "lib/**/*.h",
        "platform/*.h",
        "platform/profile_utils/**/*.h",
    ],
    exclude = [
        "**/*test*",
        "lib/gif/**/*",
        "lib/jpeg/**/*",
        "lib/png/**/*",
        "platform/gif.h",
        "platform/jpeg.h",
        "platform/png.h",
        "platform/**/cuda.h",
        "platform/**/rocm.h",
        "platform/**/stream_executor.h",
    ],
)

LIB_INTERNAL_PUBLIC_HEADERS = tf_additional_lib_hdrs() + [
    "lib/core/blocking_counter.h",
    "lib/core/refcount.h",
    "lib/gtl/edit_distance.h",
    "lib/gtl/int_type.h",
    "lib/gtl/iterator_range.h",
    "lib/gtl/manual_constructor.h",
    "lib/gtl/map_util.h",
    "lib/gtl/stl_util.h",
    "lib/gtl/top_n.h",
    "lib/hash/hash.h",
    "lib/io/inputbuffer.h",
    "lib/io/iterator.h",
    "lib/io/snappy/snappy_inputbuffer.h",
    "lib/io/snappy/snappy_outputbuffer.h",
    "lib/io/zlib_compression_options.h",
    "lib/io/zlib_inputstream.h",
    "lib/io/zlib_outputbuffer.h",
    "lib/monitoring/mobile_counter.h",
    "lib/monitoring/mobile_gauge.h",
    "lib/monitoring/mobile_sampler.h",
    "lib/png/png_io.h",
    "lib/random/random.h",
    "lib/random/random_distributions.h",
    "lib/random/weighted_picker.h",
    "lib/strings/base64.h",
    "lib/strings/ordered_code.h",
    "lib/strings/proto_text_util.h",
    "lib/strings/proto_serialization.h",
    "lib/strings/scanner.h",
    "lib/wav/wav_io.h",
    "platform/demangle.h",
    "platform/denormal.h",
    "platform/host_info.h",
    "platform/platform.h",
    "platform/protobuf_internal.h",
    "platform/setround.h",
    "platform/snappy.h",
    "platform/tensor_coding.h",
    "platform/tracing.h",
    "util/env_var.h",
]

# Replicated for lib_internal and lib_internal_impl.
LIB_INTERNAL_DEFINES = (
    tf_additional_lib_defines() + [
        "TF_USE_SNAPPY",
    ] + tf_additional_verbs_lib_defines() +
    tf_additional_mpi_lib_defines() +
    tf_additional_gdr_lib_defines() +
    tf_additional_numa_lib_defines()
)

cc_library(
    name = "lib_internal",
    srcs = LIB_INTERNAL_PRIVATE_HEADERS,
    hdrs = LIB_INTERNAL_PUBLIC_HEADERS,
    copts = tf_copts(),
    defines = LIB_INTERNAL_DEFINES,
    linkopts = select({
        "//tensorflow:freebsd": [],
        "//tensorflow:windows": [],
        "//tensorflow:android": [],
        "//conditions:default": [
            "-ldl",
            "-lpthread",
        ],
    }),
    deps = tf_additional_lib_deps() + [
        "@com_google_absl//absl/meta:type_traits",
        "@com_google_absl//absl/strings",
        "//third_party/eigen3",
        "@com_google_absl//absl/base:core_headers",
        "//tensorflow/core/platform/default/build_config:platformlib",
    ] + if_static([":lib_internal_impl"]),
)

cc_library(
    name = "lib_internal_impl",
    srcs = LIB_INTERNAL_PRIVATE_HEADERS + glob(
        [
            "lib/**/*.cc",
            "platform/*.cc",
            "platform/profile_utils/**/*.cc",
            "framework/resource_handle.cc",
            "util/env_var.cc",
        ],
        exclude = [
            "**/*test*",
            "framework/variant.cc",
            "lib/hash/crc32c_accelerate.cc",
            "lib/gif/**/*",
            "lib/jpeg/**/*",
            "lib/png/**/*",
            "platform/**/env_time.cc",
            "platform/**/cuda_libdevice_path.cc",
            "platform/**/device_tracer.cc",
            "platform/**/logger.cc",
            "platform/**/logging.cc",
            "platform/**/human_readable_json.cc",
            "platform/abi.cc",
            "platform/protobuf.cc",
        ],
    ) + tf_additional_lib_srcs(
        exclude = [
            "**/*test*",
            "platform/**/cuda.h",
            "platform/**/cuda_libdevice_path.cc",
            "platform/**/rocm.h",
            "platform/**/stream_executor.h",
            "platform/**/env_time.cc",
            "platform/**/device_tracer.cc",
            "platform/**/logger.cc",
            "platform/**/logging.cc",
            "platform/**/human_readable_json.cc",
            "platform/abi.cc",
        ] +
        # Protobuf deps already included through the ":lib_proto_parsing"
        # dependency.
        tf_additional_proto_srcs(),
    ),
    hdrs = LIB_INTERNAL_PUBLIC_HEADERS,
    copts = tf_copts(),
    defines = LIB_INTERNAL_DEFINES,
    deps = tf_additional_lib_deps() + [
               ":lib_hash_crc32c_accelerate_internal",
               ":lib_proto_parsing",
               ":abi",
               ":core_stringpiece",
               "@com_google_absl//absl/memory",
               "@com_google_absl//absl/strings",
               "//third_party/eigen3",
               "//tensorflow/core/platform/default/build_config:platformlib",
               "@snappy",
               "@zlib_archive//:zlib",
               "@double_conversion//:double-conversion",
               "@protobuf_archive//:protobuf",
           ] + tf_protos_all_impl() + tf_protos_grappler_impl() +
           tf_additional_numa_deps(),
)

# File compiled with extra flags to get cpu-specific acceleration.
cc_library(
    name = "lib_hash_crc32c_accelerate_internal",
    srcs = ["lib/hash/crc32c_accelerate.cc"],
    # -msse4.2 enables the use of crc32c compiler builtins.
    copts = tf_copts() + if_linux_x86_64(["-msse4.2"]),
)

cc_library(
    name = "gif_internal",
    srcs = [
        "lib/gif/gif_io.cc",
        "platform/gif.h",
    ],
    hdrs = ["lib/gif/gif_io.h"],
    copts = tf_copts(),
    linkopts = select({
        "//tensorflow:freebsd": [],
        "//tensorflow:windows": [],
        "//conditions:default": ["-ldl"],
    }),
    deps = [
        ":lib",
        ":lib_internal",
        "//tensorflow/core/platform/default/build_config:gif",
    ],
)

cc_library(
    name = "jpeg_internal",
    srcs = [
        "lib/jpeg/jpeg_handle.cc",
        "lib/jpeg/jpeg_mem.cc",
        "platform/jpeg.h",
    ],
    hdrs = [
        "lib/jpeg/jpeg_handle.h",
        "lib/jpeg/jpeg_mem.h",
    ],
    copts = tf_copts(),
    linkopts = select({
        "//tensorflow:freebsd": [],
        "//tensorflow:windows": [],
        "//conditions:default": ["-ldl"],
    }),
    deps = [
        ":lib",
        ":lib_internal",
        "//tensorflow/core/platform/default/build_config:jpeg",
    ],
)

cc_library(
    name = "png_internal",
    srcs = ["lib/png/png_io.cc"],
    hdrs = [
        "lib/bfloat16/bfloat16.h",
        "lib/core/stringpiece.h",
        "lib/png/png_io.h",
        "platform/byte_order.h",
        "platform/cpu_info.h",
        "platform/default/integral_types.h",
        "platform/default/logging.h",
        "platform/logging.h",
        "platform/macros.h",
        "platform/platform.h",
        "platform/png.h",
        "platform/types.h",
    ],
    copts = tf_copts(),
    linkopts = select({
        "//tensorflow:freebsd": [],
        "//tensorflow:windows": [],
        "//conditions:default": ["-ldl"],
    }),
    deps = [
        ":lib",
        ":lib_internal",
        "//tensorflow/core/platform/default/build_config:png",
        "@com_google_absl//absl/base",
        "@com_google_absl//absl/strings",
        "@zlib_archive//:zlib",
    ],
)

cc_library(
    name = "tflite_portable_logging",
    hdrs = [
        "lib/bfloat16/bfloat16.h",
        "platform/default/integral_types.h",
        "platform/default/logging.h",
        "platform/logging.h",
        "platform/macros.h",
        "platform/platform.h",
        "platform/types.h",
    ],
    copts = tf_copts(),
    linkopts = ["-ldl"],
    deps = [
        ":platform_base",
        "//tensorflow/core/platform/default/build_config:logging",
    ],
)

cc_library(
    name = "android_jpeg_internal",
    srcs = if_android([
        "lib/jpeg/jpeg_handle.cc",
        "lib/jpeg/jpeg_mem.cc",
        "platform/jpeg.h",
    ]),
    hdrs = [
        "lib/bfloat16/bfloat16.h",
        "lib/core/stringpiece.h",
        "lib/jpeg/jpeg_handle.h",
        "lib/jpeg/jpeg_mem.h",
        "platform/default/dynamic_annotations.h",
        "platform/default/integral_types.h",
        "platform/default/logging.h",
        "platform/dynamic_annotations.h",
        "platform/logging.h",
        "platform/macros.h",
        "platform/mem.h",
        "platform/platform.h",
        "platform/types.h",
    ],
    copts = tf_copts(),
    linkopts = ["-ldl"],
    deps = [
        "//tensorflow/core/platform/default/build_config:jpeg",
        "//tensorflow/core/platform/default/build_config:logging",
        "@com_google_absl//absl/base:core_headers",
        "@com_google_absl//absl/strings",
    ],
)

cc_library(
    name = "android_gif_internal",
    srcs = if_android([
        "lib/gif/gif_io.cc",
        "platform/gif.h",
        "lib/strings/strcat.h",
        "lib/strings/numbers.h",
    ]),
    hdrs = [
        "lib/bfloat16/bfloat16.h",
        "lib/core/stringpiece.h",
        "lib/gif/gif_io.h",
        "lib/gtl/cleanup.h",
        "platform/default/dynamic_annotations.h",
        "platform/default/integral_types.h",
        "platform/default/logging.h",
        "platform/dynamic_annotations.h",
        "platform/logging.h",
        "platform/macros.h",
        "platform/mem.h",
        "platform/platform.h",
        "platform/types.h",
    ],
    copts = tf_copts(),
    linkopts = ["-ldl"],
    deps = [
        "//tensorflow/core/platform/default/build_config:gif",
        "//tensorflow/core/platform/default/build_config:logging",
        "@com_google_absl//absl/base:core_headers",
        "@com_google_absl//absl/strings",
    ],
)

cc_library(
    name = "android_png_internal",
    srcs = if_android([
        "lib/png/png_io.cc",
        "platform/png.h",
    ]),
    hdrs = [
        "lib/bfloat16/bfloat16.h",
        "lib/core/stringpiece.h",
        "lib/png/png_io.h",
        "platform/byte_order.h",
        "platform/cpu_info.h",
        "platform/default/integral_types.h",
        "platform/default/logging.h",
        "platform/logging.h",
        "platform/macros.h",
        "platform/platform.h",
        "platform/types.h",
    ],
    copts = tf_copts(),
    linkopts = ["-ldl"],
    deps = [
        "//tensorflow/core/platform/default/build_config:logging",
        "@com_google_absl//absl/strings",
        "@png_archive//:png",
    ],
)

tf_proto_library(
    name = "error_codes_proto",
    srcs = ERROR_CODES_PROTO_SRCS,
    cc_api_version = 2,
    default_header = True,
    provide_cc_alias = True,
)

tf_generate_proto_text_sources(
    name = "error_codes_proto_text",
    srcs = ERROR_CODES_PROTO_SRCS,
    protodeps = [],
    srcs_relative_dir = "tensorflow/core/",
    deps = [
        ":error_codes_proto_cc",
        ":lib_internal",
    ],
)

tf_proto_library(
    name = "protos_all_proto",
    srcs = COMMON_PROTO_SRCS + ADDITIONAL_CORE_PROTO_SRCS,
    cc_api_version = 2,
    default_header = True,
    protodeps = [
        ":error_codes_proto",
    ],
)

tf_generate_proto_text_sources(
    name = "protos_all_proto_text",
    srcs = COMMON_PROTO_SRCS,
    protodeps = ERROR_CODES_PROTO_SRCS,
    srcs_relative_dir = "tensorflow/core/",
    visibility = ["//visibility:public"],
    deps = [
        ":error_codes_proto_text",
        ":lib_internal",
        ":protos_all_proto_cc",
    ],
)

cc_library(
    name = "proto_text",
    hdrs = [
        ":error_codes_proto_text_hdrs",
        ":protos_all_proto_text_hdrs",
    ],
    deps = [
        ":lib",
        ":lib_internal",
        ":protos_all_cc",
    ],
)

tf_version_info_genrule()

cc_library(
    name = "version_lib",
    srcs = ["util/version_info.cc"],
    hdrs = ["public/version.h"],
    copts = tf_copts(),
)

FRAMEWORK_INTERNAL_PRIVATE_HEADERS = [
    "graph/edgeset.h",
    "graph/graph.h",
    "graph/graph_def_builder.h",
    "graph/node_builder.h",
    "graph/tensor_id.h",
] + glob(
    [
        "example/**/*.h",
        "framework/**/*.h",
        "util/**/*.h",
    ],
    exclude = [
        "**/*test*",
        "**/*main.cc",
        "example/example_parser_configuration.*",
        "util/reporter.h",
        "util/reporter.cc",
        "framework/fake_input.*",
        "framework/op_gen_lib.*",
        "framework/reader_base.*",
        "util/memmapped_file_system.*",
        "util/memmapped_file_system_writer.*",
        "util/session_message.*",
        "util/version_info.cc",
    ],
) + select({
    "//tensorflow:windows": [],
    "//conditions:default": [
        "util/memmapped_file_system.h",
        "util/memmapped_file_system_writer.h",
    ],
})

FRAMEWORK_INTERNAL_PUBLIC_HEADERS = [
    "framework/model.h",  # only needed for tests
    "framework/op_segment.h",
    "framework/rendezvous.h",  # only needed for tests
    "framework/resource_var.h",
    "framework/run_handler.h",
    "framework/run_handler_util.h",
    "framework/tensor_reference.h",
    "framework/tracking_allocator.h",  # only needed for tests
    "framework/unique_tensor_references.h",
    "framework/variant.h",
    "util/command_line_flags.h",
    "util/equal_graph_def.h",
    "util/presized_cuckoo_map.h",
    "util/tensor_slice_set.h",
    "util/tensor_slice_util.h",
]

tf_cuda_library(
    name = "framework_internal",
    srcs = FRAMEWORK_INTERNAL_PRIVATE_HEADERS,
    hdrs = FRAMEWORK_INTERNAL_PUBLIC_HEADERS,
    deps = [
        ":framework_internal_headers_lib",
        "//third_party/eigen3",
        ":lib",
    ] + if_static(
        extra_deps = [
            ":framework_internal_impl",
            "@protobuf_archive//:protobuf",
        ],
        otherwise = [
            "@protobuf_archive//:protobuf_headers",
        ],
    ),
    alwayslink = 1,
)

cc_header_only_library(
    name = "framework_internal_headers_lib",
    # Fully depend on external repositories, because identifying the headers
    # is fragile.
    extra_deps = [
        "@com_google_absl//absl/strings",
        "@com_google_absl//absl/types:span",
    ],
    deps = [
        ":lib",
        ":lib_internal",
        ":version_lib",
        "//tensorflow/core/kernels:bounds_check",
        "//tensorflow/core/platform/default/build_config:platformlib",
    ],
)

cc_header_only_library(
    name = "core_cpu_headers_lib",
    visibility = ["//visibility:public"],
    deps = [
        ":core_cpu_lib",
    ],
)

tf_cuda_library(
    name = "framework_internal_impl",
    srcs = FRAMEWORK_INTERNAL_PRIVATE_HEADERS + glob(
        [
            "example/**/*.cc",
            "framework/**/*.cc",
            "util/**/*.cc",
            "graph/edgeset.cc",
            "graph/graph.cc",
            "graph/graph_def_builder.cc",
            "graph/node_builder.cc",
            "graph/tensor_id.cc",
            "graph/while_context.h",
            "graph/while_context.cc",
        ],
        exclude = [
            "**/*test*",
            "**/*main.cc",
            "example/example_parser_configuration.*",
            "example/feature_util.cc",
            "util/reporter.cc",
            "framework/fake_input.*",
            "framework/op_gen_lib.*",
            "framework/reader_base.*",
            "framework/resource_handle.cc",
            "util/memmapped_file_system.*",
            "util/memmapped_file_system_writer.*",
            "util/stats_calculator.*",
            "util/version_info.cc",
            "util/env_var.cc",
        ],
    ) + select({
        "//tensorflow:windows": [],
        "//conditions:default": [
            "util/memmapped_file_system.cc",
            "util/memmapped_file_system_writer.cc",
        ],
    }),
    hdrs = FRAMEWORK_INTERNAL_PUBLIC_HEADERS,
    copts = tf_copts(),
    linkopts = select({
        "//tensorflow:freebsd": ["-lm"],
        "//tensorflow:windows": [],
        "//conditions:default": [
            "-ldl",
            "-lm",
        ],
    }),
    deps = [
        ":feature_util",
        ":lib",
        ":lib_internal",
        ":protos_all_proto_text",
        ":error_codes_proto_text",
        ":protos_all_cc",
        ":stats_calculator_portable",
        ":version_lib",
        "@com_google_absl//absl/base",
        "@com_google_absl//absl/container:flat_hash_map",
        "@com_google_absl//absl/container:flat_hash_set",
        "@com_google_absl//absl/strings",
        "//tensorflow/core/platform/default/build_config:platformlib",
        "//tensorflow/core/kernels:bounds_check",
        "//third_party/eigen3",
    ] + if_static(
        extra_deps = ["@protobuf_archive//:protobuf"],
        otherwise = ["@protobuf_archive//:protobuf_headers"],
    ) + mkl_deps(),
    alwayslink = 1,
)

cc_header_only_library(
    name = "framework_headers_lib",
    # Fully depend on external repositories, because identifying the headers
    # is fragile.
    extra_deps = [
        "@com_google_absl//absl/strings",
        "@com_google_absl//absl/types:span",
    ],
    visibility = ["//visibility:public"],
    deps = [
        ":framework",
        ":reader_base",
    ],
)

cc_header_only_library(
    name = "stream_executor_headers_lib",
    # Fully depend on external repositories, because identifying the headers
    # is fragile.
    extra_deps = [
        "@com_google_absl//absl/strings",
        "@com_google_absl//absl/types:span",
    ],
    visibility = ["//visibility:public"],
    deps = [
        ":stream_executor",
    ],
)

tf_cuda_library(
    name = "stream_executor",
    srcs = ["platform/stream_executor.h"],
    hdrs = [
        "platform/cuda.h",
        "platform/rocm.h",
        "platform/stream_executor.h",
    ],
    deps = [
        "//tensorflow/core/platform/default/build_config:stream_executor",
    ],
)

# Like stream_executor library, but compiles without --config=cuda
# and does not include any cuda dependencies.
cc_library(
    name = "stream_executor_no_cuda",
    srcs = ["platform/stream_executor.h"],
    hdrs = [
        "platform/stream_executor_no_cuda.h",
    ],
    visibility = ["//visibility:public"],
    deps = [
        "//tensorflow/core/platform/default/build_config:stream_executor_no_cuda",
    ],
)

tf_cuda_library(
    name = "cuda_device_functions",
    hdrs = ["util/cuda_device_functions.h"],
    visibility = ["//visibility:public"],
    deps = [":framework_lite"],
)

# TODO(josh11b): Is this needed, or can we just use ":protos_all_cc"?
cc_library(
    name = "protos_cc",
    visibility = ["//visibility:public"],
    deps = ["//tensorflow/core/platform/default/build_config:protos_cc"],
)

# Library containing all of the graph construction code that is
# independent of the runtime.
#
# TODO(mrry): Refactor graph_constructor.cc so that it does not depend on code
# in "common_runtime/", and then the entire "graph/" directory can be included
# in this library.
GRAPH_HDRS = [
    "graph/algorithm.h",
    "graph/collective_order.h",
    "graph/colors.h",
    "graph/control_flow.h",
    "graph/costmodel.h",
    "graph/default_device.h",
    "graph/edgeset.h",
    "graph/graph.h",
    "graph/graph_constructor.h",  # NOTE(mrry): Don't include the .cc since it depends on common_runtime.
    "graph/graph_def_builder.h",
    "graph/graph_def_builder_util.h",
    "graph/graph_partition.h",
    "graph/mkl_layout_pass.h",
    "graph/mkl_tfconversion_pass.h",
    "graph/node_builder.h",
    "graph/optimizer_cse.h",
    "graph/subgraph.h",
    "graph/tensor_id.h",
    "graph/testlib.h",
    "graph/types.h",
    "graph/validate.h",
    "graph/while_context.h",
]

tf_cuda_library(
    name = "graph",
    srcs = [
        "graph/algorithm.cc",
        "graph/collective_order.cc",
        "graph/colors.cc",
        "graph/control_flow.cc",
        "graph/costmodel.cc",
        "graph/graph_partition.cc",
        "graph/optimizer_cse.cc",
        "graph/subgraph.cc",
        "graph/validate.cc",
    ],
    hdrs = GRAPH_HDRS,
    deps = [
        ":framework",
        ":framework_internal",
        ":lib",
        ":lib_internal",
        ":proto_text",
        ":protos_all_cc",
        "//third_party/eigen3",
        "@com_google_absl//absl/container:flat_hash_map",
        "@com_google_absl//absl/container:flat_hash_set",
        "@com_google_absl//absl/strings",
    ],
)

CORE_CPU_BASE_HDRS = GRAPH_HDRS + [
    "common_runtime/device.h",
    "common_runtime/device_factory.h",
    "common_runtime/device_mgr.h",
    "common_runtime/device_set.h",
    "common_runtime/eval_const_tensor.h",
    "common_runtime/graph_runner.h",
    "common_runtime/shape_refiner.h",
    "framework/versions.h",
    "common_runtime/process_function_library_runtime.h",
    "common_runtime/function.h",
    "common_runtime/scoped_allocator.h",
    "common_runtime/scoped_allocator_mgr.h",
]

tf_cuda_library(
    name = "core_cpu_base",
    srcs = [
        "common_runtime/eval_const_tensor.cc",
        "common_runtime/scoped_allocator.cc",
        "common_runtime/scoped_allocator_mgr.cc",
        "common_runtime/shape_refiner.cc",
        "common_runtime/graph_optimizer.h",
        "graph/graph_constructor.cc",  # Depends on common_runtime.
        "graph/graph_def_builder_util.cc",  # Depends on common_runtime.
        "public/session.h",
        "public/session_options.h",
        "public/version.h",
    ] + CORE_CPU_BASE_HDRS,
    hdrs = CORE_CPU_BASE_HDRS,
    copts = tf_copts(),
    deps = [
        ":graph",
        ":framework",
        ":framework_internal",
        ":lib",
        ":lib_internal",
        ":proto_text",
        ":protos_all_cc",
        "//third_party/eigen3",
    ] + if_static([
        ":function_ops_op_lib",
        ":functional_grad",
        ":functional_ops_op_lib",
        "//tensorflow/core/kernels:bounds_check",
        "//tensorflow/core/kernels:required",
    ]),
    alwayslink = 1,
)

CORE_CPU_LIB_HEADERS = CORE_CPU_BASE_HDRS + [
    "common_runtime/allocator_retry.h",
    "common_runtime/shared_counter.h",
    "common_runtime/base_collective_executor.h",
    "common_runtime/bfc_allocator.h",
    "common_runtime/hierarchical_tree_broadcaster.h",
    "common_runtime/buf_rendezvous.h",
    "common_runtime/build_graph_options.h",
    "common_runtime/collective_executor_mgr.h",
    "common_runtime/collective_param_resolver_local.h",
    "common_runtime/collective_rma_local.h",
    "common_runtime/collective_util.h",
    "common_runtime/constant_folding.h",
    "common_runtime/copy_tensor.h",
    "common_runtime/costmodel_manager.h",
    "common_runtime/debugger_state_interface.h",
    "common_runtime/device_resolver_local.h",
    "common_runtime/dma_helper.h",
    "common_runtime/eigen_thread_pool.h",
    "common_runtime/executor.h",
    "common_runtime/executor_factory.h",
    "common_runtime/graph_optimizer.h",
    "common_runtime/local_device.h",
    "common_runtime/lower_function_call_op.h",
    "common_runtime/lower_if_op.h",
    "common_runtime/lower_functional_ops.h",
    "common_runtime/lower_while_op.h",
    "common_runtime/memory_types.h",
    "common_runtime/metrics.h",
    "common_runtime/mkl_cpu_allocator.h",
    "common_runtime/optimization_registry.h",
    "common_runtime/pending_counts.h",
    "common_runtime/partitioning_utils.h",
    "common_runtime/placer.h",
    "common_runtime/process_util.h",
    "common_runtime/profile_handler.h",
    "common_runtime/renamed_device.h",
    "common_runtime/rendezvous_mgr.h",
    "common_runtime/rendezvous_util.h",
    "common_runtime/ring_reducer.h",
    "common_runtime/ring_alg.h",
    "common_runtime/ring_gatherer.h",
    "common_runtime/session_factory.h",
    "common_runtime/single_threaded_cpu_device.h",
    "common_runtime/stats_publisher_interface.h",
    "common_runtime/step_stats_collector.h",
    "common_runtime/threadpool_device.h",
    "common_runtime/process_state.h",
    "common_runtime/pool_allocator.h",
    "graph/gradients.h",
    "graph/quantize_training.h",
] + if_mkl(["graph/mkl_graph_util.h"])

tf_cuda_library(
    name = "core_cpu_impl",
    srcs = [
        "common_runtime/accumulate_n_optimizer.cc",
        "common_runtime/allocator_retry.cc",
        "common_runtime/base_collective_executor.cc",
        "common_runtime/bfc_allocator.cc",
        "common_runtime/buf_rendezvous.cc",
        "common_runtime/build_graph_options.cc",
        "common_runtime/collective_executor_mgr.cc",
        "common_runtime/collective_param_resolver_local.cc",
        "common_runtime/collective_rma_local.cc",
        "common_runtime/collective_util.cc",
        "common_runtime/colocation_graph.cc",
        "common_runtime/colocation_graph.h",
        "common_runtime/constant_folding.cc",
        "common_runtime/copy_tensor.cc",
        "common_runtime/costmodel_manager.cc",
        "common_runtime/debugger_state_interface.cc",
        "common_runtime/device.cc",
        "common_runtime/device_factory.cc",
        "common_runtime/device_mgr.cc",
        "common_runtime/device_resolver_local.cc",
        "common_runtime/device_set.cc",
        "common_runtime/executor.cc",
        "common_runtime/executor_factory.cc",
        "common_runtime/function.cc",
        "common_runtime/graph_optimizer.cc",
        "common_runtime/graph_runner.cc",
        "common_runtime/hierarchical_tree_broadcaster.cc",
        "common_runtime/local_device.cc",
        "common_runtime/lower_function_call_op.cc",
        "common_runtime/lower_functional_ops.cc",
        "common_runtime/lower_if_op.cc",
        "common_runtime/lower_while_op.cc",
        "common_runtime/memory_types.cc",
        "common_runtime/metrics.cc",
        "common_runtime/mkl_cpu_allocator.cc",
        "common_runtime/optimization_registry.cc",
        "common_runtime/parallel_concat_optimizer.cc",
        "common_runtime/partitioning_utils.cc",
        "common_runtime/placer.cc",
        "common_runtime/pool_allocator.cc",
        "common_runtime/process_function_library_runtime.cc",
        "common_runtime/process_state.cc",
        "common_runtime/process_util.cc",
        "common_runtime/renamed_device.cc",
        "common_runtime/rendezvous_mgr.cc",
        "common_runtime/rendezvous_util.cc",
        "common_runtime/ring_alg.cc",
        "common_runtime/ring_gatherer.cc",
        "common_runtime/ring_reducer.cc",
        "common_runtime/session.cc",
        "common_runtime/session_factory.cc",
        "common_runtime/session_options.cc",
        "common_runtime/session_state.cc",
        "common_runtime/single_threaded_cpu_device.cc",
        "common_runtime/stats_publisher_interface.cc",
        "common_runtime/step_stats_collector.cc",
        "common_runtime/threadpool_device.cc",
        "common_runtime/threadpool_device_factory.cc",
        "graph/gradients.cc",
        "graph/mkl_layout_pass.cc",
        "graph/mkl_tfconversion_pass.cc",
        "graph/quantize_training.cc",
        "public/session.h",
        "public/session_options.h",
        "public/version.h",
    ],
    hdrs = CORE_CPU_LIB_HEADERS,
    copts = tf_copts(),
    deps = [
        ":graph",
        ":framework",
        ":framework_internal",
        ":lib",
        ":lib_internal",
        ":proto_text",
        ":protos_all_cc",
        "@com_google_absl//absl/algorithm:container",
        "@com_google_absl//absl/memory",
        "@com_google_absl//absl/strings",
        "//third_party/eigen3",
        "//tensorflow/core/grappler/utils:functions",
    ] + mkl_deps(),
    alwayslink = 1,
)

tf_cuda_library(
    name = "core_cpu_lib",
    hdrs = CORE_CPU_LIB_HEADERS,
    deps = [
        ":core_cpu_base",
        ":proto_text",
        "//tensorflow/core/grappler:grappler_item",
    ] + if_static([":core_cpu_impl"]) + tf_protos_all() + tf_protos_grappler(),
)

tf_cuda_library(
    name = "core_cpu_internal",
    srcs = [
        "common_runtime/graph_execution_state.cc",
    ],
    hdrs = [
        "common_runtime/graph_execution_state.h",
    ] + CORE_CPU_LIB_HEADERS,
    copts = tf_copts(),
    deps = [
        ":framework",
        ":graph",
        ":lib",
        ":proto_text",
        ":protos_all_cc",
        "//tensorflow/core/grappler:grappler_item",
        "//tensorflow/core/grappler/clusters:utils",
        "//tensorflow/core/grappler/clusters:virtual_cluster",
        "//tensorflow/core/grappler/optimizers:meta_optimizer",
        "//third_party/eigen3",
    ] + mkl_deps() + tf_additional_core_deps() + if_static([
        ":core_cpu_impl",
        ":function_ops_op_lib",
        ":functional_grad",
        ":functional_ops_op_lib",
        "//tensorflow/core/kernels:required",
    ]),
    alwayslink = 1,
)

cc_library(
    name = "regexp_internal",
    hdrs = [
        "platform/regexp.h",
    ],
    visibility = [
        "//tensorflow/compiler:__subpackages__",
        "//tensorflow/core/kernels:__subpackages__",
        "//tensorflow/core/profiler:__subpackages__",
    ],
    deps = [":lib_internal"],
)

tf_cuda_library(
    name = "direct_session_internal",
    srcs = ["common_runtime/direct_session.cc"],
    hdrs = [
        "common_runtime/direct_session.h",
        "util/env_var.h",
    ],
    copts = tf_copts(),
    deps = [
        ":core_cpu_internal",
        ":device_tracer",
        ":framework",
        ":framework_internal",
        ":graph",
        ":lib",
        ":lib_internal",
        ":proto_text",
        ":protos_all_cc",
        "//tensorflow/core/debug:debug_graph_utils",
        "//tensorflow/core/kernels:function_ops",
    ],
    alwayslink = 1,
)

cc_library(
    name = "example_parser_configuration",
    srcs = ["example/example_parser_configuration.cc"],
    hdrs = ["example/example_parser_configuration.h"],
    copts = tf_copts(),
    linkstatic = 1,
    visibility = ["//visibility:public"],
    deps = [
        ":core_cpu",
        ":core_cpu_internal",
        ":framework",
        ":lib",
        ":lib_internal",
        ":proto_text",
        ":protos_all_cc",
    ],
    alwayslink = 1,
)

tf_cuda_library(
    name = "device_tracer",
    srcs = tf_additional_device_tracer_srcs(),
    hdrs = [
        "platform/device_tracer.h",
    ],
    copts = tf_copts(),
    cuda_deps = if_cuda_is_configured(tf_additional_cupti_wrapper_deps() + tf_additional_device_tracer_cuda_deps()),
    visibility = [
        "//tensorflow:internal",
    ],
    deps = [
        ":core_cpu_internal",
        ":lib",
        ":protos_all_cc",
    ] + tf_additional_device_tracer_deps(),
)

tf_proto_library_cc(
    name = "replay_log_proto",
    srcs = ["protobuf/replay_log.proto"],
    cc_api_version = 2,
    protodeps = [
        ":master_proto",
    ] + tf_additional_all_protos(),
    visibility = [
        "//tensorflow:internal",
    ],
)

cc_library(
    name = "gpu_id",
    hdrs = [
        "common_runtime/gpu/gpu_id.h",
        "common_runtime/gpu/gpu_id_manager.h",
    ],
    deps = [
        ":lib",
    ] + if_static([
        ":gpu_id_impl",
    ]),
)

cc_library(
    name = "gpu_id_impl",
    srcs = ["common_runtime/gpu/gpu_id_manager.cc"],
    hdrs = [
        "common_runtime/gpu/gpu_id.h",
        "common_runtime/gpu/gpu_id_manager.h",
    ],
    deps = [
        ":lib",
    ],
)

GPU_RUNTIME_HEADERS = [
    "common_runtime/gpu/gpu_host_allocator.h",
    "common_runtime/gpu/gpu_bfc_allocator.h",
    "common_runtime/gpu/gpu_cudamalloc_allocator.h",
    "common_runtime/gpu/gpu_debug_allocator.h",
    "common_runtime/gpu/gpu_device.h",
    "common_runtime/gpu/gpu_id.h",
    "common_runtime/gpu/gpu_id_manager.h",
    "common_runtime/gpu/gpu_id_utils.h",
    "common_runtime/gpu/gpu_init.h",
    "common_runtime/gpu/gpu_managed_allocator.h",
    "common_runtime/gpu/gpu_process_state.h",
    "common_runtime/gpu/gpu_stream_util.h",
    "common_runtime/gpu/gpu_util.h",
    "common_runtime/gpu_device_context.h",
]

tf_cuda_library(
    name = "gpu_runtime_impl",
    srcs = [
        "common_runtime/gpu/gpu_bfc_allocator.cc",
        "common_runtime/gpu/gpu_cudamalloc_allocator.cc",
        "common_runtime/gpu/gpu_debug_allocator.cc",
        "common_runtime/gpu/gpu_device.cc",
        "common_runtime/gpu/gpu_device_factory.cc",
        "common_runtime/gpu/gpu_managed_allocator.cc",
        "common_runtime/gpu/gpu_process_state.cc",
        "common_runtime/gpu/gpu_stream_util.cc",
        "common_runtime/gpu/gpu_util.cc",
        "common_runtime/gpu/gpu_util_platform_specific.cc",
    ],
    hdrs = GPU_RUNTIME_HEADERS,
    copts = tf_copts(),
    deps = [
        ":core_cpu_impl",
        ":core_cpu_lib",
        ":framework",
        ":framework_internal",
        ":gpu_id_impl",
        ":gpu_init_impl",
        ":gpu_lib",
        ":graph",
        ":lib",
        ":lib_internal",
        ":protos_all_cc",
        ":stream_executor",
        "//third_party/eigen3",
    ],
    alwayslink = 1,
)

tf_cuda_library(
    name = "gpu_runtime",
    hdrs = GPU_RUNTIME_HEADERS,
    linkstatic = 1,
    deps = [
        ":core_cpu_lib",
        ":framework",
        ":framework_internal",
        ":lib",
        ":lib_internal",
        ":protos_all_cc",
        ":stream_executor",
        "//third_party/eigen3",
    ] + if_static([":gpu_runtime_impl"]),
)

tf_cuda_library(
    name = "gpu_init",
    hdrs = [
        "common_runtime/gpu/gpu_init.h",
    ],
    deps = [
        ":framework",
        ":framework_internal",
        ":lib",
        ":lib_internal",
        ":stream_executor",
    ] + if_static(
        [":gpu_init_impl"],
    ),
)

tf_cuda_library(
    name = "gpu_init_impl",
    srcs = [
        "common_runtime/gpu/gpu_init.cc",
    ],
    hdrs = [
        "common_runtime/gpu/gpu_init.h",
    ],
    copts = tf_copts(),
    linkstatic = 1,
    deps = [
        ":framework",
        ":framework_internal",
        ":lib",
        ":lib_internal",
        ":stream_executor",
    ],
    alwayslink = 1,
)

cc_library(
    name = "sycl_runtime",
    srcs = if_not_windows([
        "common_runtime/sycl/sycl_allocator.cc",
        "common_runtime/sycl/sycl_device.cc",
        "common_runtime/sycl/sycl_device_context.cc",
        "common_runtime/sycl/sycl_device_factory.cc",
    ]),
    hdrs = if_not_windows([
        "common_runtime/sycl/sycl_allocator.h",
        "common_runtime/sycl/sycl_device.h",
        "common_runtime/sycl/sycl_util.h",
        "common_runtime/sycl/sycl_device_context.h",
    ]),
    copts = tf_copts(),
    linkstatic = 0,
    deps = [
        ":core_cpu",
        ":core_cpu_internal",
        ":framework",
        ":framework_internal",
        ":lib",
        ":lib_internal",
        ":proto_text",
        "//third_party/eigen3",
        "@local_config_sycl//sycl",
    ],
    alwayslink = 0,
)

# -----------------------------------------------------------------------------
# Tests

cc_library(
    name = "lib_test_internal",
    testonly = 1,
    hdrs = [
        "lib/gtl/manual_constructor.h",
        "lib/io/block.h",
        "lib/io/block_builder.h",
        "lib/io/format.h",
        "lib/random/philox_random_test_utils.h",
    ],
    deps = [
        ":lib",
        ":lib_internal",
    ],
)

cc_library(
    name = "tensor_testutil",
    testonly = 1,
    srcs = ["framework/tensor_testutil.cc"],
    hdrs = ["framework/tensor_testutil.h"],
    copts = tf_copts(),
    deps = [
        ":framework",
        ":lib",
        ":test",
    ],
)

cc_library(
    name = "shape_inference_testutil",
    testonly = 1,
    srcs = ["framework/shape_inference_testutil.cc"],
    hdrs = ["framework/shape_inference_testutil.h"],
    copts = tf_copts(),
    deps = [
        ":framework",
        ":lib",
        ":lib_internal",
        ":protos_all_cc",
    ],
)

# Main program for tests
cc_library(
    name = "test_main",
    testonly = 1,
    srcs = ["platform/test_main.cc"],
    copts = tf_copts(),
    linkopts = select({
        "//tensorflow:windows": [],
        "//conditions:default": ["-lm"],
    }),
    visibility = ["//tensorflow:internal"],
    deps = [
        ":lib",
        ":lib_internal",
        ":test",  # buildcleaner: keep
        "//tensorflow/core/platform/default/build_config:test_main",
    ],
    alwayslink = 1,
)

# This is the lite version of a main() for tests. It does not include any
# support for reporting benchmark results when running on TPUs.
cc_library(
    name = "test_lite_main",
    testonly = 1,
    srcs = ["platform/test_main.cc"],
    copts = tf_copts(),
    deps = [
        # TODO(ahentz): we don't want to depend on "lib" here. It used to be
        # that "core_stringpiece" was enough but that recently changed and
        # we now need at least "str_util".
        ":lib",
        ":lib_platform",
        ":stacktrace_handler",
        ":test_lite",
        "//tensorflow/core/platform/default/build_config:test_lite_main",
    ],
    alwayslink = 1,
)

tf_cc_tests(
    name = "low_level_library_tests",
    size = "small",
    srcs = [
        "lib/core/arena_test.cc",
        "lib/core/bitmap_test.cc",
        "lib/core/blocking_counter_test.cc",
        "lib/core/coding_test.cc",
        "lib/core/notification_test.cc",
        "lib/core/refcount_test.cc",
        "lib/core/status_test.cc",
        "lib/core/stringpiece_test.cc",
        "lib/core/threadpool_test.cc",
        "lib/gtl/cleanup_test.cc",
        "lib/gtl/compactptrset_test.cc",
        "lib/gtl/edit_distance_test.cc",
        "lib/gtl/flatmap_test.cc",
        "lib/gtl/flatset_test.cc",
        "lib/gtl/int_type_test.cc",
        "lib/gtl/iterator_range_test.cc",
        "lib/gtl/manual_constructor_test.cc",
        "lib/gtl/map_util_test.cc",
        "lib/gtl/top_n_test.cc",
        "lib/hash/crc32c_test.cc",
        "lib/hash/hash_test.cc",
        "lib/histogram/histogram_test.cc",
        "lib/io/buffered_inputstream_test.cc",
        "lib/io/inputbuffer_test.cc",
        "lib/io/inputstream_interface_test.cc",
        "lib/io/path_test.cc",
        "lib/io/random_inputstream_test.cc",
        "lib/io/record_reader_writer_test.cc",
        "lib/io/recordio_test.cc",
        "lib/io/snappy/snappy_buffers_test.cc",
        "lib/io/table_test.cc",
        "lib/io/zlib_buffers_test.cc",
        "lib/math/math_util_test.cc",
        "lib/monitoring/collection_registry_test.cc",
        "lib/monitoring/counter_test.cc",
        "lib/monitoring/gauge_test.cc",
        "lib/monitoring/metric_def_test.cc",
        "lib/monitoring/sampler_test.cc",
        "lib/random/distribution_sampler_test.cc",
        "lib/random/philox_random_test.cc",
        "lib/random/random_test.cc",
        "lib/random/simple_philox_test.cc",
        "lib/strings/base64_test.cc",
        "lib/strings/numbers_test.cc",
        "lib/strings/scanner_test.cc",
        "lib/strings/str_util_test.cc",
        "lib/strings/strcat_test.cc",
        "lib/strings/stringprintf_test.cc",
        "lib/wav/wav_io_test.cc",
        "platform/fingerprint_test.cc",
        "platform/integral_types_test.cc",
        "platform/logging_test.cc",
        "platform/mutex_test.cc",
        "platform/net_test.cc",
        "platform/port_test.cc",
        "platform/profile_utils/cpu_utils_test.cc",
        "platform/stacktrace_handler_test.cc",
        "platform/subprocess_test.cc",
        "platform/vmodule_benchmark_test.cc",
    ],
    deps = [
        ":core_cpu_internal",
        ":lib",
        ":lib_internal",
        ":lib_test_internal",
        ":protos_all_cc",
        ":test",
        ":test_main",
        "//third_party/eigen3",
        "@zlib_archive//:zlib",
    ],
)

tf_cc_test(
    name = "vmodule_test",
    srcs = ["platform/vmodule_test.cc"],
    tags = ["optonly"],
    deps = [
        ":lib",
        ":lib_internal",
        ":lib_test_internal",
        ":protos_all_cc",
        ":test",
        "//third_party/eigen3",
    ],
)

tf_cc_test(
    name = "lib_random_random_distributions_test",
    srcs = ["lib/random/random_distributions_test.cc"],
    tags = ["optonly"],
    deps = [
        ":lib",
        ":lib_internal",
        ":lib_test_internal",
        ":protos_all_cc",
        ":test",
        ":test_main",
        "//third_party/eigen3",
    ],
)

tf_cc_test(
    name = "platform_strings_test",
    size = "small",
    srcs = ["platform/platform_strings_test.cc"],
    features = ["-dynamic_link_test_srcs"],  # see go/dynamic_link_test_srcs
    deps = [
        ":lib",
        ":platform_strings",
    ],
)

tf_cc_test(
    name = "platform_env_test",
    size = "small",
    srcs = ["platform/env_test.cc"],
    deps = [
        ":lib",
        ":lib_internal",
        ":lib_test_internal",
        ":protos_all_cc",
        ":test",
        ":test_main",
        "//third_party/eigen3",
    ],
)

tf_cc_test(
    name = "platform_fake_python_env_test",
    size = "small",
    srcs = ["platform/fake_python_env_test.cc"],
    args = [
        "/some/path/to/pythontest.runfiles/org_tensorflow/stuff/to/run.py",
    ],
    tags = [
        "local",
        "no_windows",
        "nogpu",
        "nomac",
        "notap",
    ],
    deps = [
        ":lib",
        ":lib_internal",
        ":lib_test_internal",
        ":test",
        ":test_main",
    ],
)

tf_cc_test(
    name = "platform_abi_test",
    size = "small",
    srcs = ["platform/abi_test.cc"],
    deps = [
        ":framework",
        ":lib",
        ":lib_internal",
        ":lib_test_internal",
        ":protos_all_cc",
        ":test",
        ":test_main",
        "//third_party/eigen3",
    ],
)

tf_cc_test(
    name = "platform_numa_test",
    size = "small",
    srcs = ["platform/numa_test.cc"],
    tags = [
        # This test will not pass unless it has access to all NUMA nodes
        # on the executing machine.
        "manual",
        "notap",
    ],
    deps = [
        ":framework",
        ":lib",
        ":lib_internal",
        ":lib_test_internal",
        ":protos_all_cc",
        ":test",
        ":test_main",
        "//third_party/eigen3",
    ],
)

tf_cc_test(
    name = "platform_setround_test",
    size = "small",
    srcs = ["platform/setround_test.cc"],
    tags = [
        "noasan",
        "noclang",
        "nomsan",
        "notsan",
    ],
    deps = [
        ":lib",
        ":lib_internal",
        ":lib_test_internal",
        ":test",
        ":test_main",
    ],
)

tf_cc_test(
    name = "platform_file_system_test",
    size = "small",
    srcs = ["platform/file_system_test.cc"],
    deps = [
        ":lib",
        ":lib_internal",
        ":lib_test_internal",
        ":protos_all_cc",
        ":test",
        ":test_main",
    ],
)

tf_cc_test(
    name = "util_overflow_test",
    size = "small",
    srcs = ["util/overflow_test.cc"],
    deps = [
        ":framework_lite",
        ":overflow",
        ":test",
        ":test_main",
    ],
)

tf_cc_test(
    name = "exec_on_stall_test",
    size = "small",
    srcs = ["util/exec_on_stall_test.cc"],
    deps = [
        ":exec_on_stall",
        ":framework_lite",
        ":test",
        ":test_main",
    ],
)

tf_cc_test(
    name = "lib_jpeg_jpeg_mem_unittest",
    srcs = ["lib/jpeg/jpeg_mem_unittest.cc"],
    data = glob(["lib/jpeg/testdata/*.jpg"]),
    deps = [
        ":jpeg_internal",
        ":lib",
        ":lib_internal",
        ":test",
        ":test_main",
        "@com_google_absl//absl/base",
    ],
)

tf_cc_test(
    name = "lib_strings_ordered_code_test",
    srcs = ["lib/strings/ordered_code_test.cc"],
    extra_copts = ["$(STACK_FRAME_UNLIMITED)"],  # Tests initialize large vectors
    deps = [
        ":lib",
        ":lib_internal",
        ":test",
        ":test_main",
    ],
)

tf_cc_test(
    name = "lib_strings_proto_serialization_test",
    srcs = ["lib/strings/proto_serialization_test.cc"],
    deps = [
        ":lib",
        ":lib_internal",
        ":lib_test_internal",
        ":protos_all_cc",
        ":test",
        ":test_main",
        "@com_google_absl//absl/memory",
    ],
)

tf_cc_test(
    name = "lib_random_weighted_picker_test",
    size = "medium",
    srcs = ["lib/random/weighted_picker_test.cc"],
    deps = [
        ":lib",
        ":lib_internal",
        ":test",
        ":test_main",
    ],
)

tf_cc_test(
    name = "framework_op_gen_lib_test",
    size = "small",
    srcs = ["framework/op_gen_lib_test.cc"],
    deps = [
        ":op_gen_lib",
        ":protos_all_cc",
        ":test",
        ":test_main",
    ],
)

tf_cc_test(
    name = "quantize_training_test",
    srcs = ["graph/quantize_training_test.cc"],
    deps = [
        ":all_kernels",
        ":core",
        ":core_cpu",
        ":core_cpu_internal",
        ":direct_session_internal",
        ":framework",
        ":framework_internal",
        ":lib",
        ":lib_internal",
        ":ops",
        ":protos_all_cc",
        ":protos_test_cc",
        ":test",
        ":test_main",
        ":testlib",
    ],
)

tf_cc_tests(
    name = "higher_level_tests",
    size = "small",
    srcs = [
        "common_runtime/buf_rendezvous_test.cc",
        "common_runtime/collective_executor_mgr_test.cc",
        "common_runtime/collective_rma_local_test.cc",
        "common_runtime/device_resolver_local_test.cc",
        "common_runtime/device_set_test.cc",
        "common_runtime/optimization_registry_test.cc",
        "common_runtime/pending_counts_test.cc",
        "common_runtime/placer_test.cc",
        "common_runtime/session_test.cc",
        "example/feature_util_test.cc",
        "framework/allocator_test.cc",
        "framework/attr_value_util_test.cc",
        "framework/bfloat16_test.cc",
        "framework/cancellation_test.cc",
        "framework/common_shape_fns_test.cc",
        "framework/device_base_test.cc",
        "framework/function_test.cc",
        "framework/graph_def_util_test.cc",
        "framework/graph_to_functiondef_test.cc",
        "framework/kernel_def_builder_test.cc",
        "framework/kernel_def_util_test.cc",
        "framework/memory_types_test.cc",
        "framework/model_test.cc",
        "framework/node_def_builder_test.cc",
        "framework/node_def_util_test.cc",
        "framework/op_compatibility_test.cc",
        "framework/op_def_builder_test.cc",
        "framework/op_def_util_test.cc",
        "framework/op_kernel_test.cc",
        "framework/op_registration_test.cc",
        "framework/partial_tensor_shape_test.cc",
        "framework/rendezvous_test.cc",
        "framework/resource_mgr_test.cc",
        "framework/resource_op_kernel_test.cc",
        "framework/shape_inference_test.cc",
        "framework/shape_inference_testutil_test.cc",
        "framework/tensor_shape_test.cc",
        "framework/tensor_slice_test.cc",
        "framework/tensor_test.cc",
        "framework/tensor_testutil_test.cc",
        "framework/tensor_util_test.cc",
        "framework/tracking_allocator_test.cc",
        "framework/types_test.cc",
        "framework/unique_tensor_references_test.cc",
        "framework/variant_op_registry_test.cc",
        "framework/variant_test.cc",
        "graph/algorithm_test.cc",
        "graph/control_flow_test.cc",
        "graph/edgeset_test.cc",
        "graph/graph_def_builder_test.cc",
        "graph/graph_partition_test.cc",
        "graph/graph_test.cc",
        "graph/node_builder_test.cc",
        "graph/optimizer_cse_test.cc",
        "graph/subgraph_test.cc",
        "graph/tensor_id_test.cc",
        "graph/validate_test.cc",
        "util/bcast_test.cc",
        "util/command_line_flags_test.cc",
        "util/device_name_utils_test.cc",
        "util/dump_graph_test.cc",
        "util/equal_graph_def_test.cc",
        "util/events_writer_test.cc",
        "util/example_proto_fast_parsing_test.cc",
        "util/example_proto_helper_test.cc",
        "util/memmapped_file_system_test.cc",
        "util/presized_cuckoo_map_test.cc",
        "util/reffed_status_callback_test.cc",
        "util/reporter_test.cc",
        "util/saved_tensor_slice_util_test.cc",
        "util/semver_test.cc",
        "util/sparse/sparse_tensor_test.cc",
        "util/stat_summarizer_test.cc",
        "util/tensor_format_test.cc",
        "util/tensor_slice_reader_test.cc",
        "util/tensor_slice_set_test.cc",
        "util/tensor_slice_util_test.cc",
        "util/tensor_slice_writer_test.cc",
        "util/work_sharder_test.cc",
    ],
    linkopts = select({
        "//tensorflow:macos": ["-headerpad_max_install_names"],
        "//conditions:default": [],
    }),
    linkstatic = tf_kernel_tests_linkstatic(),
    deps = [
        ":core",
        ":core_cpu",
        ":core_cpu_internal",
        ":direct_session_internal",
        ":framework",
        ":framework_internal",
        ":lib",
        ":lib_internal",
        ":ops",
        ":protos_all_cc",
        ":protos_test_cc",
        ":test",
        ":test_main",
        ":testlib",
        "//tensorflow/cc:cc_ops",
        "//tensorflow/cc:cc_ops_internal",
        "//tensorflow/cc:function_ops",
        "//tensorflow/cc:ops",
        "//tensorflow/cc:scope",
        "//tensorflow/cc:sendrecv_ops",
        "//tensorflow/cc:while_loop",
        "//tensorflow/core/kernels:ops_util",
        "//third_party/eigen3",
        "@com_google_absl//absl/base",
    ],
)

tf_cc_tests(
    name = "higher_level_tests_needing_kernels",
    size = "small",
    srcs = [
        "common_runtime/collective_param_resolver_local_test.cc",
        "graph/graph_constructor_test.cc",
    ],
    linkopts = select({
        "//tensorflow:macos": ["-headerpad_max_install_names"],
        "//conditions:default": [],
    }),
    linkstatic = tf_kernel_tests_linkstatic(),
    deps = [
        ":all_kernels",
        ":core",
        ":core_cpu",
        ":core_cpu_internal",
        ":direct_session_internal",
        ":framework",
        ":framework_internal",
        ":lib",
        ":lib_internal",
        ":ops",
        ":protos_all_cc",
        ":protos_test_cc",
        ":test",
        ":test_main",
        ":testlib",
        "//tensorflow/cc:cc_ops",
        "//tensorflow/cc:cc_ops_internal",
        "//tensorflow/cc:scope",
        "//tensorflow/cc:sendrecv_ops",
        "//tensorflow/core/kernels:ops_util",
        "//third_party/eigen3",
    ],
)

tf_cc_test(
    name = "cudnn_rnn_ops_test_cc",
    size = "small",
    srcs = [
        "ops/cudnn_rnn_ops_test.cc",
    ],
    deps = [
        "//tensorflow/core",
        "//tensorflow/core:framework",
        "//tensorflow/core:lib",
        "//tensorflow/core:test",
        "//tensorflow/core:test_main",
        "//tensorflow/core:testlib",
    ],
)

tf_cc_tests(
    name = "collective_order_test",
    size = "small",
    srcs = [
        "graph/collective_order_test.cc",
    ],
    deps = [
        ":core",
        ":core_cpu",
        ":core_cpu_internal",
        ":framework",
        ":framework_internal",
        ":lib",
        ":lib_internal",
        ":ops",
        ":protos_all_cc",
        ":test",
        "@com_google_googletest//:gtest_main",
    ],
)

tf_cc_tests_gpu(
    name = "ring_reducer_test",
    size = "medium",
    srcs = [
        "common_runtime/ring_reducer_test.cc",
    ],
    linkstatic = tf_kernel_tests_linkstatic(),
    tags = tf_cuda_tests_tags(),
    deps = [
        ":all_kernels",
        ":core",
        ":core_cpu",
        ":core_cpu_internal",
        ":direct_session_internal",
        ":framework",
        ":framework_internal",
        ":gpu_runtime",
        ":lib",
        ":lib_internal",
        ":ops",
        ":protos_all_cc",
        ":protos_test_cc",
        ":test",
        ":test_main",
        ":testlib",
        "@com_google_absl//absl/memory",
    ],
)

tf_cc_tests_gpu(
    name = "ring_gatherer_test",
    size = "medium",
    srcs = [
        "common_runtime/ring_gatherer_test.cc",
    ],
    linkstatic = tf_kernel_tests_linkstatic(),
    tags = tf_cuda_tests_tags(),
    deps = [
        ":all_kernels",
        ":core",
        ":core_cpu",
        ":core_cpu_internal",
        ":direct_session_internal",
        ":framework",
        ":framework_internal",
        ":gpu_runtime",
        ":lib",
        ":lib_internal",
        ":ops",
        ":protos_all_cc",
        ":protos_test_cc",
        ":test",
        ":test_main",
        ":testlib",
        "@com_google_absl//absl/memory",
    ],
)

tf_cc_tests_gpu(
    name = "hierarchical_tree_broadcaster_test",
    size = "medium",
    srcs = [
        "common_runtime/hierarchical_tree_broadcaster_test.cc",
    ],
    linkstatic = tf_kernel_tests_linkstatic(),
    tags = tf_cuda_tests_tags(),
    deps = [
        ":all_kernels",
        ":core",
        ":core_cpu",
        ":core_cpu_internal",
        ":direct_session_internal",
        ":framework",
        ":framework_internal",
        ":gpu_runtime",
        ":lib",
        ":lib_internal",
        ":ops",
        ":protos_all_cc",
        ":protos_test_cc",
        ":test",
        ":test_main",
        ":testlib",
        "@com_google_absl//absl/memory",
    ],
)

tf_cc_test_mkl(
    name = "mkl_runtime_tests",
    size = "small",
    srcs = [
        "common_runtime/mkl_cpu_allocator_test.cc",
        "common_runtime/mkl_threadpool_device_test.cc",
    ],
    linkstatic = 1,
    deps = [
        ":core",
        ":core_cpu",
        ":core_cpu_internal",
        ":framework",
        ":framework_internal",
        ":lib",
        ":test",
        ":test_main",
        ":testlib",
    ],
)

tf_cc_test_mkl(
    name = "mkl_related_tests",
    size = "small",
    srcs = [
        "graph/mkl_layout_pass_test.cc",
        "graph/mkl_tfconversion_pass_test.cc",
        "util/mkl_util_test.cc",
    ],
    linkstatic = 1,
    deps = [
        ":core",
        ":core_cpu",
        ":core_cpu_internal",
        ":direct_session_internal",
        ":framework",
        ":framework_internal",
        ":lib",
        ":lib_internal",
        ":ops",
        ":protos_all_cc",
        ":test",
        ":test_main",
        ":testlib",
        "//tensorflow/cc:cc_ops",
        "//tensorflow/cc:scope",
        "//tensorflow/cc:sendrecv_ops",
        "//tensorflow/core/kernels:ops_util",
        "//third_party/eigen3",
    ] + if_mkl([
        "//tensorflow/core/kernels:mkl_aggregate_ops",
        "//tensorflow/core/kernels:mkl_concat_op",
        "//tensorflow/core/kernels:mkl_conv_op",
        "//tensorflow/core/kernels:mkl_cwise_ops_common",
        "//tensorflow/core/kernels:mkl_fused_batch_norm_op",
        "//tensorflow/core/kernels:mkl_identity_op",
        "//tensorflow/core/kernels:mkl_input_conversion_op",
        "//tensorflow/core/kernels:mkl_lrn_op",
        "//tensorflow/core/kernels:mkl_pooling_ops",
<<<<<<< HEAD
        "//tensorflow/core/kernels:mkl_qmatmul_op",
=======
        "//tensorflow/core/kernels:mkl_quantize_op",
>>>>>>> 395d32f2
        "//tensorflow/core/kernels:mkl_relu_op",
        "//tensorflow/core/kernels:mkl_reshape_op",
        "//tensorflow/core/kernels:mkl_slice_op",
        "//tensorflow/core/kernels:mkl_softmax_op",
        "//tensorflow/core/kernels:mkl_tfconv_op",
    ]),
)

tf_cc_tests_gpu(
    name = "gpu_device_on_non_gpu_machine_test",
    size = "small",
    srcs = ["common_runtime/gpu/gpu_device_on_non_gpu_machine_test.cc"],
    linkstatic = tf_kernel_tests_linkstatic(),
    deps = [
        ":gpu_headers_lib",
        ":gpu_id",
        ":gpu_runtime",
        ":test",
    ],
)

tf_cc_tests_gpu(
    name = "gpu_related_tests",
    size = "small",
    srcs = glob(["user_ops/**/*_test.cc"]) + [
        "common_runtime/gpu/gpu_bfc_allocator_test.cc",
        "common_runtime/gpu/gpu_device_test.cc",
        "common_runtime/gpu/gpu_id_manager_test.cc",
        "common_runtime/gpu/pool_allocator_test.cc",
    ],
    linkstatic = tf_kernel_tests_linkstatic(),
    tags = tf_cuda_tests_tags(),
    deps = [
        ":core_cpu",
        ":core_cpu_internal",
        ":direct_session",
        ":framework",
        ":framework_internal",
        ":gpu_id",
        ":gpu_runtime",
        ":lib",
        ":lib_internal",
        ":protos_all_cc",
        ":test",
        ":test_main",
        ":testlib",
        "//tensorflow/cc:cc_ops",
        "//tensorflow/core/kernels:ops_util",
    ],
)

tf_cc_test_gpu(
    name = "gpu_event_mgr_test",
    srcs = ["common_runtime/gpu/gpu_event_mgr_test.cc"],
    linkstatic = tf_kernel_tests_linkstatic(),
    tags = tf_cuda_tests_tags(),
    deps = [
        ":framework",
        ":framework_internal",
        ":lib",
        ":lib_internal",
        ":protos_all_cc",
        ":test",
        ":test_main",
        ":testlib",
    ],
)

tf_cuda_cc_test(
    name = "gpu_device_unified_memory_test",
    size = "small",
    srcs = [
        "common_runtime/gpu/gpu_device_test.cc",
    ],
    linkstatic = tf_kernel_tests_linkstatic(),
    # Runs test on a Guitar cluster that uses P100s to test unified memory
    # allocations.
    tags = tf_cuda_tests_tags() + [
        "guitar",
        "multi_gpu",
    ],
    deps = [
        ":core_cpu",
        ":core_cpu_internal",
        ":direct_session",
        ":framework",
        ":framework_internal",
        ":gpu_id",
        ":lib",
        ":lib_internal",
        ":protos_all_cc",
        ":test",
        ":test_main",
        ":testlib",
        "//tensorflow/cc:cc_ops",
        "//tensorflow/core/kernels:ops_util",
    ],
)

tf_cuda_only_cc_test(
    name = "util_cuda_kernel_helper_test",
    srcs = [
        "util/cuda_kernel_helper_test.cu.cc",
    ],
    deps = [
        ":test",
        ":test_main",
        "//third_party/eigen3",
    ] + mkl_deps(),
)

tf_cc_test_gpu(
    name = "memory_types_test",
    size = "small",
    srcs = ["common_runtime/memory_types_test.cc"],
    linkstatic = tf_kernel_tests_linkstatic(),
    tags = tf_cuda_tests_tags(),
    deps = [
        ":core",
        ":core_cpu",
        ":core_cpu_internal",
        ":framework",
        ":framework_internal",
        ":gpu_runtime",
        ":lib",
        ":lib_internal",
        ":ops",
        ":protos_all_cc",
        ":test",
        ":test_main",
        ":testlib",
        "//tensorflow/cc:cc_ops",
        "//tensorflow/core/kernels:cast_op",
        "//third_party/eigen3",
    ],
)

tf_cc_test_gpu(
    name = "variant_op_copy_test",
    size = "small",
    srcs = ["framework/variant_op_copy_test.cc"],
    linkstatic = tf_kernel_tests_linkstatic(),
    tags = tf_cuda_tests_tags(),
    deps = [
        ":core",
        ":core_cpu",
        ":core_cpu_internal",
        ":direct_session",
        ":framework",
        ":framework_internal",
        ":gpu_runtime",
        ":lib",
        ":lib_internal",
        ":protos_all_cc",
        ":test",
        ":test_main",
        ":testlib",
        "//tensorflow/cc:cc_ops",
        "//tensorflow/cc:client_session",
        "//tensorflow/cc:ops",
        "//tensorflow/cc:scope",
        "//tensorflow/core/kernels:array",
        "//third_party/eigen3",
    ],
)

tf_cc_test(
    name = "common_runtime_constant_folding_test",
    size = "small",
    srcs = ["common_runtime/constant_folding_test.cc"],
    linkstatic = tf_kernel_tests_linkstatic(),
    tags = tf_cuda_tests_tags(),
    deps = [
        ":core",
        ":core_cpu",
        ":core_cpu_internal",
        ":direct_session_internal",
        ":framework",
        ":framework_internal",
        ":gpu_runtime",
        ":lib",
        ":lib_internal",
        ":ops",
        ":protos_all_cc",
        ":test",
        ":test_main",
        ":testlib",
        "//tensorflow/cc:cc_ops",
        "//tensorflow/cc:cc_ops_internal",
        "//tensorflow/cc:sendrecv_ops",
        "//tensorflow/core/kernels:bcast_ops",
        "//tensorflow/core/kernels:cast_op",
        "//tensorflow/core/kernels:concat_op",
        "//tensorflow/core/kernels:cwise_op",
        "//tensorflow/core/kernels:identity_op",
        "//tensorflow/core/kernels:immutable_constant_op",
        "//tensorflow/core/kernels:matmul_op",
        "//tensorflow/core/kernels:topk_op",
        "//third_party/eigen3",
    ],
)

tf_cc_test(
    name = "common_runtime_shape_refiner_test",
    size = "small",
    srcs = [
        "common_runtime/shape_refiner_test.cc",
    ],
    linkstatic = tf_kernel_tests_linkstatic(),
    deps = [
        ":core",
        ":core_cpu",
        ":core_cpu_internal",
        ":framework",
        ":framework_internal",
        ":lib",
        ":lib_internal",
        ":ops",
        ":protos_all_cc",
        ":test",
        ":test_main",
        ":testlib",
        "//tensorflow/cc:cc_ops",
        "//tensorflow/cc:resource_variable_ops",
        "//tensorflow/cc:scope",
        "//tensorflow/core/kernels:array",
        "//tensorflow/core/kernels:math",
        "//tensorflow/core/kernels:resource_variable_ops",
        "//third_party/eigen3",
    ],
)

tf_cuda_cc_test(
    name = "common_runtime_process_function_library_runtime_test",
    size = "small",
    srcs = ["common_runtime/process_function_library_runtime_test.cc"],
    linkstatic = tf_kernel_tests_linkstatic(),
    deps = [
        ":core_cpu",
        ":core_cpu_internal",
        ":framework",
        ":framework_internal",
        ":lib",
        ":test",
        ":test_main",
        ":testlib",
        "//tensorflow/cc:function_ops",
        "//tensorflow/core/kernels:cast_op",
        "//tensorflow/core/kernels:cwise_op",
        "//tensorflow/core/kernels:function_ops",
        "//tensorflow/core/kernels:resource_variable_ops",
    ],
)

tf_cc_test(
    name = "common_runtime_process_util_test",
    size = "small",
    srcs = ["common_runtime/process_util_test.cc"],
    linkstatic = tf_kernel_tests_linkstatic(),
    deps = [
        ":core_cpu_internal",
        ":test",
        ":test_main",
    ],
)

tf_cc_test(
    name = "common_runtime_rendezvous_util_test",
    size = "small",
    srcs = ["common_runtime/rendezvous_util_test.cc"],
    linkstatic = tf_kernel_tests_linkstatic(),
    deps = [
        ":core_cpu_internal",
        ":lib",
        ":test",
        ":test_main",
    ],
)

tf_cc_test(
    name = "framework_run_handler_util_test",
    size = "small",
    srcs = ["framework/run_handler_util_test.cc"],
    linkstatic = tf_kernel_tests_linkstatic(),
    deps = [
        ":framework_internal",
        ":lib",
        ":test",
        ":test_main",
    ],
)

tf_cc_test(
    name = "common_runtime_partitioning_utils_test",
    size = "small",
    srcs = ["common_runtime/partitioning_utils_test.cc"],
    deps = [
        ":core_cpu",
        ":core_cpu_internal",
        ":framework",
        ":lib",
        ":ops",
        ":test",
        ":test_main",
        ":testlib",
        "//tensorflow/cc:cc_ops",
        "//tensorflow/cc:cc_ops_internal",
        "//tensorflow/cc:function_ops",
        "//tensorflow/core/kernels:function_ops",
        "//tensorflow/core/kernels:identity_op",
    ],
)

tf_cuda_cc_test(
    name = "common_runtime_direct_session_test",
    size = "small",
    srcs = ["common_runtime/direct_session_test.cc"],
    args = [] + if_cuda(["--heap_check=local"]),  # The GPU tracer leaks memory
    linkstatic = tf_kernel_tests_linkstatic(),
    deps = [
        ":core_cpu",
        ":core_cpu_internal",
        ":direct_session_internal",
        ":framework",
        ":framework_internal",
        ":lib",
        ":lib_internal",
        ":ops",
        ":protos_all_cc",
        ":test",
        ":test_main",
        ":testlib",
        "//third_party/eigen3",
        "//tensorflow/cc:cc_ops",
        "//tensorflow/core/kernels:collective_ops",
        "//tensorflow/core/kernels:control_flow_ops",
        "//tensorflow/core/kernels:cwise_op",
        "//tensorflow/core/kernels:dense_update_ops",
        "//tensorflow/core/kernels:fifo_queue_op",
        "//tensorflow/core/kernels:function_ops",
        "//tensorflow/core/kernels:identity_n_op",
        "//tensorflow/core/kernels:identity_op",
        "//tensorflow/core/kernels:matmul_op",
        "//tensorflow/core/kernels:ops_util",
        "//tensorflow/core/kernels:queue_ops",
        "//tensorflow/core/kernels:session_ops",
        "//tensorflow/core/kernels:variable_ops",
    ] + if_cuda([":cuda"]),
)

# This is identical to :common_runtime_direct_session_test with the addition of
# a dependency on alwayslink target //third_party/tensorflow/core/debug, which
# enables support for TensorFlow Debugger (tfdbg).
tf_cc_test(
    name = "common_runtime_direct_session_with_debug_test",
    size = "small",
    srcs = ["common_runtime/direct_session_test.cc"],
    linkstatic = tf_kernel_tests_linkstatic(),
    deps = [
        ":core",
        ":core_cpu",
        ":core_cpu_internal",
        ":direct_session_internal",
        ":framework",
        ":framework_internal",
        ":lib",
        ":lib_internal",
        ":ops",
        ":protos_all_cc",
        ":test",
        ":test_main",
        ":testlib",
        "//third_party/eigen3",
        "//tensorflow/cc:cc_ops",
        # Link with support for TensorFlow Debugger (tfdbg).
        "//tensorflow/core/debug",
        "//tensorflow/core/kernels:collective_ops",
        "//tensorflow/core/kernels:control_flow_ops",
        "//tensorflow/core/kernels:cwise_op",
        "//tensorflow/core/kernels:dense_update_ops",
        "//tensorflow/core/kernels:fifo_queue_op",
        "//tensorflow/core/kernels:function_ops",
        "//tensorflow/core/kernels:identity_op",
        "//tensorflow/core/kernels:identity_n_op",
        "//tensorflow/core/kernels:matmul_op",
        "//tensorflow/core/kernels:ops_util",
        "//tensorflow/core/kernels:queue_ops",
        "//tensorflow/core/kernels:session_ops",
        "//tensorflow/core/kernels:variable_ops",
    ],
)

tf_cc_test(
    name = "common_runtime_direct_session_with_tracking_alloc_test",
    size = "small",
    srcs = ["common_runtime/direct_session_with_tracking_alloc_test.cc"],
    args = ["--heap_check=local"],  # The GPU tracer leaks memory
    linkstatic = tf_kernel_tests_linkstatic(),
    tags = ["no_gpu"],
    deps = [
        ":core",
        ":core_cpu",
        ":core_cpu_internal",
        ":direct_session_internal",
        ":framework",
        ":framework_internal",
        ":lib",
        ":lib_internal",
        ":ops",
        ":protos_all_cc",
        ":test",
        ":test_main",
        ":testlib",
        "//tensorflow/cc:cc_ops",
        "//tensorflow/core/kernels:cwise_op",
        "//tensorflow/core/kernels:dense_update_ops",
        "//tensorflow/core/kernels:fifo_queue_op",
        "//tensorflow/core/kernels:identity_op",
        "//tensorflow/core/kernels:matmul_op",
        "//tensorflow/core/kernels:ops_util",
        "//tensorflow/core/kernels:queue_ops",
        "//tensorflow/core/kernels:variable_ops",
        "//third_party/eigen3",
    ],
)

tf_cc_test(
    name = "common_runtime_graph_runner_test",
    size = "small",
    srcs = ["common_runtime/graph_runner_test.cc"],
    linkstatic = tf_kernel_tests_linkstatic(),
    deps = [
        ":array_ops_op_lib",
        ":core",
        ":core_cpu",
        ":core_cpu_internal",
        ":direct_session_internal",
        ":framework",
        ":framework_internal",
        ":lib",
        ":lib_internal",
        ":ops",
        ":protos_all_cc",
        ":test",
        ":test_main",
        ":testlib",
        "//tensorflow/cc:cc_ops",
        "//tensorflow/cc:scope",
        "//tensorflow/core/kernels:cwise_op",
        "//third_party/eigen3",
    ] + if_mkl([":mkl_array_ops_op_lib"]),
)

tf_cc_test(
    name = "common_runtime_executor_test",
    size = "small",
    srcs = ["common_runtime/executor_test.cc"],
    linkstatic = tf_kernel_tests_linkstatic(),
    deps = [
        ":core",
        ":core_cpu",
        ":core_cpu_internal",
        ":framework",
        ":framework_internal",
        ":lib",
        ":lib_internal",
        ":protos_all_cc",
        ":test",
        ":test_main",
        ":testlib",
        "//tensorflow/core/kernels:array",
        "//tensorflow/core/kernels:control_flow_ops",
        "//tensorflow/core/kernels:math",
        "//tensorflow/core/kernels:random_ops",
        "//tensorflow/core/kernels:state",
    ],
)

tf_cc_test(
    name = "common_runtime_function_test",
    size = "small",
    srcs = ["common_runtime/function_test.cc"],
    linkstatic = tf_kernel_tests_linkstatic(),
    tags = [
        "manual",
        "no_oss",
    ],
    deps = [
        ":core",
        ":core_cpu",
        ":core_cpu_internal",
        ":direct_session_internal",
        ":framework",
        ":framework_internal",
        ":lib",
        ":lib_internal",
        ":ops",
        ":protos_all_cc",
        ":test",
        ":test_main",
        ":testlib",
        "//tensorflow/cc:cc_ops",
        "//tensorflow/cc:cc_ops_internal",
        "//tensorflow/cc:function_ops",
        "//tensorflow/cc:functional_ops",
        "//tensorflow/cc:sendrecv_ops",
        "//tensorflow/core/kernels:cast_op",
        "//tensorflow/core/kernels:cwise_op",
        "//tensorflow/core/kernels:function_ops",
        "//tensorflow/core/kernels:matmul_op",
        "//tensorflow/core/kernels:partitioned_function_ops",
        "//tensorflow/core/kernels:random_ops",
        "//tensorflow/core/kernels:shape_ops",
        "//third_party/eigen3",
        "@com_google_absl//absl/memory",
        "@com_google_absl//absl/strings",
    ],
)

tf_cc_test(
    name = "common_runtime_function_threadpool_test",
    size = "small",
    srcs = ["common_runtime/function_threadpool_test.cc"],
    linkstatic = tf_kernel_tests_linkstatic(),
    deps = [
        ":core",
        ":core_cpu",
        ":core_cpu_internal",
        ":direct_session_internal",
        ":framework",
        ":framework_internal",
        ":lib",
        ":lib_internal",
        ":ops",
        ":protos_all_cc",
        ":test",
        ":test_main",
        ":testlib",
        "//tensorflow/cc:cc_ops",
        "//tensorflow/cc:cc_ops_internal",
        "//tensorflow/cc:function_ops",
        "//tensorflow/cc:functional_ops",
        "//tensorflow/core/kernels:cast_op",
        "//tensorflow/core/kernels:cwise_op",
        "//tensorflow/core/kernels:function_ops",
        "//tensorflow/core/kernels:matmul_op",
        "//tensorflow/core/kernels:random_ops",
        "//tensorflow/core/kernels:shape_ops",
        "//third_party/eigen3",
    ],
)

tf_cc_test(
    name = "common_runtime_scoped_allocator_mgr_test",
    size = "small",
    srcs = ["common_runtime/scoped_allocator_mgr_test.cc"],
    linkstatic = tf_kernel_tests_linkstatic(),
    deps = [
        ":core_cpu",
        ":core_cpu_internal",
        ":framework",
        ":lib",
        ":test",
        ":test_main",
    ],
)

tf_cc_test_gpu(
    name = "gpu_allocator_retry_test",
    size = "medium",
    srcs = ["common_runtime/gpu/gpu_allocator_retry_test.cc"],
    linkstatic = tf_kernel_tests_linkstatic(),
    tags = tf_cuda_tests_tags(),
    deps = [
        ":core_cpu",
        ":core_cpu_internal",
        ":direct_session",
        ":framework",
        ":framework_internal",
        ":gpu_runtime",
        ":lib",
        ":lib_internal",
        ":protos_all_cc",
        ":test",
        ":test_main",
        ":testlib",
        "//tensorflow/cc:cc_ops",
    ],
)

tf_cc_test_gpu(
    name = "gpu_debug_allocator_test",
    size = "medium",
    srcs = ["common_runtime/gpu/gpu_debug_allocator_test.cc"],
    args = ["\"--gtest_death_test_style=threadsafe\""],
    linkstatic = tf_kernel_tests_linkstatic(),
    tags = tf_cuda_tests_tags(),
    deps = [
        ":core_cpu",
        ":core_cpu_internal",
        ":direct_session",
        ":framework",
        ":framework_internal",
        ":gpu_id",
        ":gpu_runtime",
        ":lib",
        ":lib_internal",
        ":protos_all_cc",
        ":test",
        ":test_main",
        ":testlib",
        "//tensorflow/cc:cc_ops",
        "//tensorflow/core/kernels:ops_util",
    ],
)

tf_cc_test_gpu(
    name = "gpu_stream_util_test",
    size = "small",
    srcs = ["common_runtime/gpu/gpu_stream_util_test.cc"],
    linkstatic = tf_kernel_tests_linkstatic(),
    tags = tf_cuda_tests_tags() + ["nomac"],
    deps = [
        ":core_cpu",
        ":core_cpu_internal",
        ":direct_session",
        ":framework",
        ":framework_internal",
        ":gpu_runtime",
        ":lib",
        ":lib_internal",
        ":protos_all_cc",
        ":test",
        ":test_main",
        ":testlib",
        "//tensorflow/cc:cc_ops",
        "//tensorflow/cc:sendrecv_ops",
        "//tensorflow/core/kernels:matmul_op",
        "//tensorflow/core/kernels:ops_util",
    ],
)

tf_cc_test(
    name = "framework_op_segment_test",
    size = "small",
    srcs = ["framework/op_segment_test.cc"],
    linkstatic = tf_kernel_tests_linkstatic(),
    deps = [
        ":core",
        ":core_cpu",
        ":core_cpu_internal",
        ":direct_session_internal",
        ":framework",
        ":framework_internal",
        ":lib",
        ":lib_internal",
        ":ops",
        ":protos_all_cc",
        ":test",
        ":test_main",
        ":testlib",
        "//tensorflow/cc:cc_ops",
        "//tensorflow/core/kernels:cwise_op",
        "//tensorflow/core/kernels:ops_util",
        "//third_party/eigen3",
    ],
)

tf_cc_test(
    name = "ops_array_grad_test",
    size = "small",
    srcs = ["ops/array_grad_test.cc"],
    linkstatic = tf_kernel_tests_linkstatic(),
    deps = [
        ":core",
        ":core_cpu",
        ":core_cpu_internal",
        ":direct_session_internal",
        ":framework",
        ":framework_internal",
        ":lib",
        ":lib_internal",
        ":ops",
        ":protos_all_cc",
        ":test",
        ":test_main",
        ":testlib",
        "//tensorflow/cc:cc_ops",
        "//tensorflow/core/kernels:array",
        "//tensorflow/core/kernels:cwise_op",
        "//tensorflow/core/kernels:function_ops",
        "//third_party/eigen3",
    ],
)

tf_cc_test(
    name = "ops_math_grad_test",
    size = "small",
    srcs = ["ops/math_grad_test.cc"],
    linkstatic = tf_kernel_tests_linkstatic(),
    tags = ["no_gpu"],
    deps = [
        ":core",
        ":core_cpu",
        ":core_cpu_internal",
        ":direct_session_internal",
        ":framework",
        ":framework_internal",
        ":lib",
        ":lib_internal",
        ":ops",
        ":protos_all_cc",
        ":test",
        ":test_main",
        ":testlib",
        "//tensorflow/cc:cc_ops",
        "//tensorflow/core/kernels:array",
        "//tensorflow/core/kernels:data_flow",
        "//tensorflow/core/kernels:function_ops",
        "//tensorflow/core/kernels:math",
        "//third_party/eigen3",
    ],
)

tf_cc_test(
    name = "ops_remote_fused_graph_ops_test",
    size = "small",
    srcs = ["ops/remote_fused_graph_ops_test.cc"],
    linkstatic = tf_kernel_tests_linkstatic(),
    deps = [
        ":core",
        ":core_cpu",
        ":core_cpu_internal",
        ":framework",
        ":framework_internal",
        ":lib",
        ":lib_internal",
        ":ops",
        ":protos_all_cc",
        ":test",
        ":test_main",
        ":testlib",
        "//tensorflow/core/kernels:remote_fused_graph_ops",
    ],
)

tf_cc_tests(
    name = "ops_tests",
    size = "small",
    srcs = [
        "ops/array_ops_test.cc",
        "ops/candidate_sampling_ops_test.cc",
        "ops/control_flow_ops_test.cc",
        "ops/ctc_ops_test.cc",
        "ops/data_flow_ops_test.cc",
        "ops/functional_ops_test.cc",
        "ops/image_ops_test.cc",
        "ops/io_ops_test.cc",
        "ops/linalg_ops_test.cc",
        "ops/math_ops_test.cc",
        "ops/nn_ops_test.cc",
        "ops/parsing_ops_test.cc",
        "ops/random_ops_test.cc",
        "ops/set_ops_test.cc",
        "ops/shape_function_test.cc",
        "ops/sparse_ops_test.cc",
        "ops/spectral_ops_test.cc",
        "ops/state_ops_test.cc",
        "ops/string_ops_test.cc",
        "ops/training_ops_test.cc",
    ],
    linkstatic = tf_kernel_tests_linkstatic(),
    deps = [
        ":core",
        ":core_cpu",
        ":core_cpu_internal",
        ":framework",
        ":framework_internal",
        ":lib",
        ":lib_internal",
        ":ops",
        ":protos_all_cc",
        ":test",
        ":test_main",
        ":testlib",
        "//tensorflow/cc:cc_ops",
        "//third_party/eigen3",
    ],
)

tf_cc_test(
    name = "example_example_parser_configuration_test",
    size = "small",
    srcs = ["example/example_parser_configuration_test.cc"],
    data = [":example_parser_configuration_testdata"],
    deps = [
        ":core_cpu",
        ":core_cpu_internal",
        ":direct_session_internal",
        ":example_parser_configuration",
        ":framework",
        ":framework_internal",
        ":lib",
        ":lib_internal",
        ":ops",
        ":protos_all_cc",
        ":test",
        ":test_main",
        ":testlib",
        "//tensorflow/cc:cc_ops",
        "//tensorflow/core/kernels:example_parsing_ops",
    ],
)

tf_cc_test_gpu(
    name = "device_tracer_test",
    size = "small",
    srcs = ["platform/device_tracer_test.cc"],
    args =
        ["--heap_check=local"] + tf_additional_device_tracer_test_flags(),
    linkstatic = tf_kernel_tests_linkstatic(),
    tags = tf_cuda_tests_tags() + ["nomac"],
    deps = [
        ":all_kernels",
        ":core_cpu",
        ":core_cpu_internal",
        ":device_tracer",
        ":direct_session",
        ":direct_session_internal",
        ":framework",
        ":framework_internal",
        ":gpu_runtime",
        ":lib",
        ":lib_internal",
        ":protos_all_cc",
        ":test",
        ":test_main",
        ":testlib",
        "//tensorflow/cc:cc_ops",
        "//tensorflow/core/kernels:ops_util",
    ],
)

tf_cc_tests(
    name = "common_runtime_lower_function_call_test",
    size = "small",
    srcs = ["common_runtime/lower_function_call_op_test.cc"],
    deps = [
        ":all_kernels",
        ":core_cpu",
        ":core_cpu_internal",
        ":direct_session",
        ":framework",
        ":framework_internal",
        ":lib",
        ":test",
        ":test_main",
        ":testlib",
        "//tensorflow/cc:cc_ops",
        "//tensorflow/cc:cc_ops_internal",
        "//tensorflow/cc:client_session",
        "//tensorflow/cc:function_ops",
        "//tensorflow/cc:ops",
        "//tensorflow/cc:resource_variable_ops",
    ],
)

tf_cc_tests(
    name = "common_runtime_lower_if_op_test",
    size = "small",
    srcs = ["common_runtime/lower_if_op_test.cc"],
    deps = [
        ":all_kernels",
        ":core_cpu",
        ":core_cpu_internal",
        ":direct_session",
        ":framework",
        ":framework_internal",
        ":lib",
        ":test",
        ":test_main",
        ":testlib",
        "//tensorflow/cc:cc_ops",
        "//tensorflow/cc:cc_ops_internal",
        "//tensorflow/cc:client_session",
        "//tensorflow/cc:function_ops",
        "//tensorflow/cc:ops",
        "//tensorflow/cc:resource_variable_ops",
    ],
)

tf_cc_tests(
    name = "common_runtime_lower_while_op_test",
    size = "small",
    srcs = ["common_runtime/lower_while_op_test.cc"],
    deps = [
        ":all_kernels",
        ":core_cpu",
        ":core_cpu_internal",
        ":direct_session",
        ":framework",
        ":framework_internal",
        ":lib",
        ":test",
        ":test_main",
        ":testlib",
        "//tensorflow/cc:cc_ops",
        "//tensorflow/cc:cc_ops_internal",
        "//tensorflow/cc:client_session",
        "//tensorflow/cc:function_ops",
        "//tensorflow/cc:ops",
        "@com_google_absl//absl/algorithm:container",
    ],
)

tf_cc_tests(
    name = "common_runtime_lower_functional_ops_test",
    size = "small",
    srcs = ["common_runtime/lower_functional_ops_test.cc"],
    deps = [
        ":all_kernels",
        ":core_cpu",
        ":core_cpu_internal",
        ":direct_session",
        ":framework",
        ":framework_internal",
        ":lib",
        ":test",
        ":test_main",
        ":testlib",
        "//tensorflow/cc:cc_ops",
        "//tensorflow/cc:cc_ops_internal",
        "//tensorflow/cc:client_session",
        "//tensorflow/cc:function_ops",
        "//tensorflow/cc:ops",
    ],
)

# Test data
filegroup(
    name = "image_testdata",
    srcs = [
        # PNG data
        "lib/png/testdata/lena_gray.png",
        "lib/png/testdata/lena_rgba.png",
        "lib/png/testdata/lena_palette.png",
        "lib/png/testdata/lena_palette_trns.png",
        # JPEG data
        "lib/jpeg/testdata/jpeg_merge_test1.jpg",
        "lib/jpeg/testdata/jpeg_merge_test1_cmyk.jpg",
        # JPEG data for jpeg benchmark.
        "lib/jpeg/testdata/small.jpg",
        "lib/jpeg/testdata/medium.jpg",
        # Corrupted JPEG files for tests
        "lib/jpeg/testdata/bad_huffman.jpg",
        "lib/jpeg/testdata/corrupt.jpg",
        # -- hand-edited variant: stops at line 0
        "lib/jpeg/testdata/corrupt34_2.jpg",
        # -- hand-edited variant: stops at line 4
        "lib/jpeg/testdata/corrupt34_3.jpg",
        # -- hand-edited variant: stops after a restart marker
        "lib/jpeg/testdata/corrupt34_4.jpg",
        # GIF data
        "lib/gif/testdata/lena.gif",
        "lib/gif/testdata/scan.gif",
        # GIF data with optimization
        "lib/gif/testdata/optimized.gif",
        # BMP data
        "lib/bmp/testdata/lena.bmp",
        # SSIM, PSNR data
        "lib/ssim/testdata/checkerboard1.png",
        "lib/ssim/testdata/checkerboard2.png",
        "lib/ssim/testdata/checkerboard3.png",
        "lib/psnr/testdata/cat_q20.jpg",
        "lib/psnr/testdata/cat_q72.jpg",
        "lib/psnr/testdata/cat_q95.jpg",
    ],
    visibility = ["//visibility:public"],
)

filegroup(
    name = "lmdb_testdata",
    testonly = 1,
    srcs = [
        # A simple key-value store:
        #   0 : 'a'
        #   1 : 'b'
        #    ...
        #   9 : 'j'
        "lib/lmdb/testdata/data.mdb",
    ],
    visibility = ["//visibility:public"],
)

filegroup(
    name = "example_parser_configuration_testdata",
    srcs = [
        "example/testdata/parse_example_graph_def.pbtxt",
    ],
)

cc_library(
    name = "cuda_libdevice_path",
    srcs = tf_additional_libdevice_srcs(),
    hdrs = ["platform/cuda_libdevice_path.h"],
    copts = tf_copts(),
    data = tf_additional_libdevice_data(),
    visibility = ["//visibility:public"],
    deps = [
        ":lib",
    ] + tf_additional_libdevice_deps(),
)

transitive_hdrs(
    name = "headers",
    visibility = ["//tensorflow:__subpackages__"],
    deps = [
        "//tensorflow/core:core_cpu",
        "//tensorflow/core:framework",
        "//tensorflow/core:lib",
        "//tensorflow/core:platform_strings",
        "//tensorflow/core:protos_all_cc",
        "//tensorflow/core:stream_executor",
    ],
)

# -----------------------------------------------------------------------------
# Google-internal targets go here (must be at the end).

load("//tensorflow:tensorflow.bzl", "tf_portable_proto_library")

genrule(
    name = "emscripten_proto_config_lite_runtime",
    outs = ["emscripten_proto_config_lite_runtime.asciipb"],
    cmd = tf_genrule_cmd_append_to_srcs("optimize_mode:LITE_RUNTIME"),
    visibility = ["//visibility:private"],
)

# We are keeping the "android" version of tf_android_core_proto_headers. All it does is
# normalize CORE_PROTO_SRCS to generate valid output file names.
tf_portable_proto_library(
    name = "emscripten_proto_lib_no_rtti_lite_runtime",
    config = ":emscripten_proto_config_lite_runtime",
    copts = tf_opts_nortti_if_emscripten(),
    features = tf_features_nomodules_if_emscripten(),
    header_outs = tf_android_core_proto_headers(CORE_PROTO_SRCS) + ["//google/protobuf/any.proto.h"],
    link_full_protobuf = False,
    prefix_dir = "emscripten_proto_no_rtti",
    proto_deps = [
        ":protos_all_cc",
        "@protobuf_archive//:protobuf",
    ],
    visibility = ["//visibility:public"],
)

# There is currently no need for a full proto version of emscripten tf lib lite.
alias(
    name = "emscripten_lib_lite_no_runtime",
    actual = "//tensorflow/core:emscripten_tensorflow_lib_lite_nortti_lite_protos_no_runtime",
    visibility = ["//visibility:public"],
)

alias(
    name = "android_srcs_no_runtime",
    actual = ":mobile_srcs_no_runtime",
    visibility = ["//visibility:public"],
)

alias(
    name = "android_srcs_only_runtime",
    actual = ":mobile_srcs_only_runtime",
    visibility = ["//visibility:public"],
)

alias(
    name = "android_srcs",
    actual = ":mobile_srcs",
    visibility = ["//visibility:public"],
)<|MERGE_RESOLUTION|>--- conflicted
+++ resolved
@@ -1529,12 +1529,9 @@
         "//tensorflow/core/kernels:mkl_input_conversion_op",
         "//tensorflow/core/kernels:mkl_lrn_op",
         "//tensorflow/core/kernels:mkl_pooling_ops",
-<<<<<<< HEAD
         "//tensorflow/core/kernels:mkl_qmatmul_op",
         "//tensorflow/core/kernels:mkl_requantize_ops",
-=======
         "//tensorflow/core/kernels:mkl_quantize_op",
->>>>>>> 395d32f2
         "//tensorflow/core/kernels:mkl_relu_op",
         "//tensorflow/core/kernels:mkl_reshape_op",
         "//tensorflow/core/kernels:mkl_slice_op",
@@ -4216,11 +4213,8 @@
         "//tensorflow/core/kernels:mkl_input_conversion_op",
         "//tensorflow/core/kernels:mkl_lrn_op",
         "//tensorflow/core/kernels:mkl_pooling_ops",
-<<<<<<< HEAD
         "//tensorflow/core/kernels:mkl_qmatmul_op",
-=======
         "//tensorflow/core/kernels:mkl_quantize_op",
->>>>>>> 395d32f2
         "//tensorflow/core/kernels:mkl_relu_op",
         "//tensorflow/core/kernels:mkl_reshape_op",
         "//tensorflow/core/kernels:mkl_slice_op",
