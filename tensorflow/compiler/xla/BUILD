licenses(["notice"])  # Apache 2.0

package(default_visibility = ["//tensorflow:internal"])

package_group(
    name = "friends",
    packages = [
        "//tensorflow/compiler/...",
        "//tensorflow/contrib/tpu/...",
        "//tensorflow/contrib/xla_tf_graph/...",
    ],
)

package_group(
    name = "internal",
    packages = [
        "//tensorflow/compiler/xla/...",
    ],
)

load("//tensorflow:tensorflow.bzl", "cc_header_only_library")
load("//tensorflow/compiler/xla:xla.bzl", "xla_proto_library")

# Filegroup used to collect source files for dependency checking.
filegroup(
    name = "c_srcs",
    data = glob([
        "**/*.cc",
        "**/*.h",
    ]),
)

xla_proto_library(
    name = "xla_data_proto",
    srcs = ["xla_data.proto"],
    visibility = ["//visibility:public"],
)

xla_proto_library(
    name = "xla_proto",
    srcs = ["xla.proto"],
    visibility = ["//visibility:public"],
    deps = [
        ":xla_data_proto",
        "//tensorflow/compiler/xla/service:session_proto",
    ],
)

<<<<<<< HEAD
# This is a headers target that extra XLA devices can use to prevent
# circular dependencies.  Devices that are compiled as separate shared
# objects can also use it to prevent linking of library code.
cc_header_only_library(
    name = "xla_headers_lib",
    visibility = ["//visibility:public"],
    deps = [
        "//tensorflow/compiler/xla:xla_data_proto",
        "//tensorflow/compiler/xla:xla_proto",
        "//tensorflow/compiler/xla/client:client_library",
        "//tensorflow/compiler/xla/legacy_flags:layout_util_flags",
        "//tensorflow/compiler/xla/service:hlo",
        "//tensorflow/compiler/xla/service:hlo_evaluator",
        "//tensorflow/core:framework_headers_lib",
        "//tensorflow/core:stream_executor_headers_lib",
=======
cc_library(
    name = "execution_options_util",
    srcs = [
        "execution_options_util.cc",
    ],
    hdrs = [
        "execution_options_util.h",
    ],
    visibility = [":friends"],
    deps = [
        ":xla_proto",
        "//tensorflow/compiler/xla/legacy_flags:debug_options_flags",
>>>>>>> b3f33ad4
    ],
)

cc_library(
    name = "test",
    testonly = 1,
    hdrs = ["test.h"],
    visibility = [":friends"],
    deps = [
        "//tensorflow/core:lib_internal",
        "//tensorflow/core:test",
    ],
)

cc_library(
    name = "types",
    hdrs = ["types.h"],
    visibility = [":friends"],
    deps = [
        "//tensorflow/core:lib",
        "//third_party/eigen3",
    ],
)

cc_library(
    name = "service_interface",
    srcs = [],
    hdrs = ["service_interface.h"],
    visibility = [":friends"],
    deps = [
        ":xla_proto",
        "//tensorflow/core:lib",
    ],
)

cc_library(
    name = "status_macros",
    srcs = ["status_macros.cc"],
    hdrs = ["status_macros.h"],
    visibility = [":friends"],
    deps = [
        ":statusor",
        ":types",
        "//tensorflow/core:lib",
    ],
)

cc_test(
    name = "status_macros_test",
    size = "small",
    srcs = ["status_macros_test.cc"],
    deps = [
        ":status_macros",
        ":statusor",
        ":test",
        ":test_helpers",
        "//tensorflow/core:lib",
        "//tensorflow/core:test_main",
    ],
)

cc_library(
    name = "status",
    hdrs = ["status.h"],
    visibility = ["//visibility:public"],
    deps = [
        "//tensorflow/core:lib",
        "//tensorflow/core:lib_internal",
    ],
)

cc_library(
    name = "statusor",
    srcs = ["statusor.cc"],
    hdrs = ["statusor.h"],
    visibility = ["//visibility:public"],
    deps = [
        ":status",
        "//tensorflow/core:lib",
        "//tensorflow/core:lib_internal",
    ],
)

cc_test(
    name = "statusor_test",
    size = "small",
    srcs = ["statusor_test.cc"],
    deps = [
        ":statusor",
        ":test",
        ":types",
        "//tensorflow/core:lib",
        "//tensorflow/core:test",
        "//tensorflow/core:test_main",
    ],
)

cc_library(
    name = "util",
    srcs = ["util.cc"],
    hdrs = [
        "map_util.h",
        "ptr_util.h",
        "util.h",
    ],
    visibility = ["//visibility:public"],
    deps = [
        ":status",
        ":types",
        ":xla_data_proto",
        "//tensorflow/compiler/xla/legacy_flags:util_flags",
        "//tensorflow/core:lib",
    ],
)

cc_library(
    name = "protobuf_util",
    srcs = ["protobuf_util.cc"],
    hdrs = [
        "protobuf_util.h",
    ],
    visibility = ["//visibility:public"],
    deps = [
        ":status_macros",
        ":statusor",
        ":types",
        ":util",
        "//tensorflow/core:lib",
    ],
)

cc_test(
    name = "util_test",
    size = "small",
    srcs = ["util_test.cc"],
    deps = [
        ":test",
        ":types",
        ":util",
        "//tensorflow/core:test_main",
    ],
)

cc_library(
    name = "shape_util",
    srcs = [
        "index_util.cc",
        "layout_util.cc",
        "primitive_util.cc",
        "shape_util.cc",
    ],
    hdrs = [
        "index_util.h",
        "layout_util.h",
        "primitive_util.h",
        "shape_util.h",
    ],
    visibility = ["//visibility:public"],
    deps = [
        ":protobuf_util",
        ":status_macros",
        ":statusor",
        ":types",
        ":util",
        ":xla_data_proto",
        "//tensorflow/compiler/xla/legacy_flags:layout_util_flags",
        "//tensorflow/core:framework_internal",
        "//tensorflow/core:lib",
        "//tensorflow/core:regexp_internal",
    ],
)

cc_test(
    name = "shape_util_test",
    size = "small",
    srcs = ["shape_util_test.cc"],
    deps = [
        ":shape_util",
        ":test",
        ":test_helpers",
        ":types",
        ":util",
        ":xla_data_proto",
        "//tensorflow/core:test_main",
    ],
)

cc_test(
    name = "layout_util_test",
    size = "small",
    srcs = ["layout_util_test.cc"],
    deps = [
        ":shape_util",
        ":test",
        ":test_helpers",
        "//tensorflow/compiler/xla/legacy_flags:layout_util_flags",
        "//tensorflow/core:test_main",
    ],
)

cc_test(
    name = "index_util_test",
    size = "small",
    srcs = ["index_util_test.cc"],
    deps = [
        ":shape_util",
        ":test",
        ":xla_data_proto",
        "//tensorflow/core:test_main",
    ],
)

cc_library(
    name = "literal_util",
    srcs = ["literal_util.cc"],
    hdrs = ["literal_util.h"],
    visibility = ["//visibility:public"],
    deps = [
        ":array2d",
        ":array3d",
        ":array4d",
        ":shape_util",
        ":status_macros",
        ":types",
        ":util",
        ":xla_data_proto",
        "//tensorflow/core:lib",
    ],
)

cc_test(
    name = "literal_util_test",
    size = "small",
    srcs = ["literal_util_test.cc"],
    deps = [
        ":array3d",
        ":array4d",
        ":literal_util",
        ":shape_util",
        ":test",
        ":types",
        "//tensorflow/core:lib",
        "//tensorflow/core:test",
        "//tensorflow/core:test_main",
    ],
)

cc_library(
    name = "metric_table_report",
    srcs = ["metric_table_report.cc"],
    hdrs = ["metric_table_report.h"],
    visibility = ["//visibility:public"],
    deps = [
        ":util",
        "//tensorflow/core:lib",
    ],
)

cc_library(
    name = "device_util",
    hdrs = ["device_util.h"],
    visibility = ["//visibility:public"],
    deps = [
        ":types",
        "//tensorflow/core:lib",
        "//tensorflow/core:stream_executor_no_cuda",
    ],
)

cc_library(
    name = "array2d",
    srcs = ["array2d.cc"],
    hdrs = ["array2d.h"],
    visibility = ["//visibility:public"],
    deps = [
        ":types",
        ":util",
        "//tensorflow/core:lib",
    ],
)

cc_test(
    name = "array2d_test",
    size = "small",
    srcs = ["array2d_test.cc"],
    deps = [
        ":array2d",
        ":test",
        "//tensorflow/core:test_main",
    ],
)

cc_library(
    name = "array3d",
    hdrs = ["array3d.h"],
    visibility = [":friends"],
    deps = [
        ":types",
        "//tensorflow/core:lib",
    ],
)

cc_test(
    name = "array3d_test",
    size = "small",
    srcs = ["array3d_test.cc"],
    deps = [
        ":array3d",
        ":test",
        ":types",
        "//tensorflow/core:test_main",
    ],
)

cc_library(
    name = "array4d",
    hdrs = ["array4d.h"],
    visibility = [":friends"],
    deps = [
        ":array2d",
        ":types",
        "//tensorflow/core:lib",
    ],
)

cc_test(
    name = "array4d_test",
    size = "small",
    srcs = ["array4d_test.cc"],
    deps = [
        ":array4d",
        ":test",
        "//tensorflow/core:lib",
        "//tensorflow/core:test_main",
    ],
)

cc_library(
    name = "executable_run_options",
    srcs = ["executable_run_options.cc"],
    hdrs = ["executable_run_options.h"],
    visibility = ["//visibility:public"],
)

cc_library(
    name = "packed_literal_reader",
    srcs = ["packed_literal_reader.cc"],
    hdrs = ["packed_literal_reader.h"],
    visibility = [":internal"],
    deps = [
        ":literal_util",
        ":shape_util",
        ":status_macros",
        ":statusor",
        ":types",
        ":util",
        ":xla_data_proto",
        "//tensorflow/core:lib",
    ],
)

cc_library(
    name = "test_helpers",
    testonly = 1,
    hdrs = ["test_helpers.h"],
    visibility = [":internal"],
    deps = [
        ":statusor",
        ":types",
        "//tensorflow/core:lib",
        "//tensorflow/core:regexp_internal",
        "//tensorflow/core:test",
    ],
)

cc_library(
    name = "text_literal_reader",
    srcs = ["text_literal_reader.cc"],
    hdrs = ["text_literal_reader.h"],
    visibility = [":internal"],
    deps = [
        ":literal_util",
        ":shape_util",
        ":status_macros",
        ":statusor",
        ":types",
        ":util",
        ":xla_data_proto",
        "//tensorflow/core:lib",
        "//tensorflow/core:lib_internal",
    ],
)

cc_test(
    name = "text_literal_reader_test",
    size = "small",
    srcs = ["text_literal_reader_test.cc"],
    deps = [
        ":literal_util",
        ":shape_util",
        ":test",
        ":text_literal_reader",
        ":types",
        ":xla_data_proto",
        "//tensorflow/core:lib",
        "//tensorflow/core:test_main",
    ],
)

cc_library(
    name = "text_literal_writer",
    srcs = ["text_literal_writer.cc"],
    hdrs = ["text_literal_writer.h"],
    visibility = [":internal"],
    deps = [
        ":literal_util",
        ":shape_util",
        ":status_macros",
        ":types",
        ":xla_data_proto",
        "//tensorflow/core:lib",
    ],
)

cc_test(
    name = "text_literal_writer_test",
    size = "small",
    srcs = ["text_literal_writer_test.cc"],
    deps = [
        ":literal_util",
        ":test",
        ":test_helpers",
        ":text_literal_writer",
        ":types",
        "//tensorflow/core:lib",
        "//tensorflow/core:test_main",
    ],
)

cc_library(
    name = "shape_tree",
    hdrs = ["shape_tree.h"],
    visibility = ["//visibility:public"],
    deps = [
        ":shape_util",
        ":status_macros",
        ":util",
        ":xla_data_proto",
        "//tensorflow/core:lib",
    ],
)

cc_test(
    name = "shape_tree_test",
    size = "small",
    srcs = ["shape_tree_test.cc"],
    deps = [
        ":shape_tree",
        ":shape_util",
        ":test",
        ":xla_data_proto",
        "//tensorflow/core:test_main",
    ],
)

cc_library(
    name = "shape_layout",
    srcs = ["shape_layout.cc"],
    hdrs = ["shape_layout.h"],
    visibility = ["//visibility:public"],
    deps = [
        ":shape_util",
        ":types",
        ":util",
        ":xla_data_proto",
        "//tensorflow/core:lib",
    ],
)

cc_library(
    name = "window_util",
    srcs = ["window_util.cc"],
    hdrs = ["window_util.h"],
    visibility = ["//visibility:public"],
    deps = [
        ":types",
        ":xla_data_proto",
        "//tensorflow/core:lib",
    ],
)

cc_library(
    name = "reference_util",
    srcs = ["reference_util.cc"],
    hdrs = ["reference_util.h"],
    visibility = ["//visibility:public"],
    deps = [
        ":array2d",
        ":array3d",
        ":array4d",
        ":util",
        ":window_util",
        ":xla_data_proto",
        "//tensorflow/compiler/xla/client:computation_builder",
        "//tensorflow/compiler/xla/client:padding",
        "//tensorflow/compiler/xla/service/cpu:runtime_single_threaded_matmul",
        "//tensorflow/core:lib",
    ],
)

cc_test(
    name = "reference_util_test",
    size = "small",
    srcs = ["reference_util_test.cc"],
    deps = [
        ":array2d",
        ":array4d",
        ":literal_util",
        ":reference_util",
        ":test",
        ":util",
        ":xla_data_proto",
        "//tensorflow/compiler/xla/client:padding",
        "//tensorflow/compiler/xla/tests:literal_test_util",
        "//tensorflow/core:test_main",
    ],
)

# -----------------------------------------------------------------------------

filegroup(
    name = "all_files",
    srcs = glob(
        ["**/*"],
        exclude = [
            "**/METADATA",
            "**/OWNERS",
        ],
    ),
    visibility = ["//tensorflow:__subpackages__"],
)

# This is a headers target that extra XLA devices can use to prevent circular dependencies.  Devices that are compiled as separate shared objects can also use it to prevent linking of library code.
cc_header_only_library(
    name = "xla_headers_lib",
    visibility = ["//visibility:public"],
    deps = [
        ":xla_data_proto",
        ":xla_proto",
        "//tensorflow/compiler/xla/client:client_library",
        "//tensorflow/compiler/xla/legacy_flags:layout_util_flags",
        "//tensorflow/compiler/xla/service:hlo",
        "//tensorflow/core:framework_headers_lib",
        "//tensorflow/core:stream_executor_headers_lib",
    ],
)<|MERGE_RESOLUTION|>--- conflicted
+++ resolved
@@ -46,23 +46,6 @@
     ],
 )
 
-<<<<<<< HEAD
-# This is a headers target that extra XLA devices can use to prevent
-# circular dependencies.  Devices that are compiled as separate shared
-# objects can also use it to prevent linking of library code.
-cc_header_only_library(
-    name = "xla_headers_lib",
-    visibility = ["//visibility:public"],
-    deps = [
-        "//tensorflow/compiler/xla:xla_data_proto",
-        "//tensorflow/compiler/xla:xla_proto",
-        "//tensorflow/compiler/xla/client:client_library",
-        "//tensorflow/compiler/xla/legacy_flags:layout_util_flags",
-        "//tensorflow/compiler/xla/service:hlo",
-        "//tensorflow/compiler/xla/service:hlo_evaluator",
-        "//tensorflow/core:framework_headers_lib",
-        "//tensorflow/core:stream_executor_headers_lib",
-=======
 cc_library(
     name = "execution_options_util",
     srcs = [
@@ -75,7 +58,6 @@
     deps = [
         ":xla_proto",
         "//tensorflow/compiler/xla/legacy_flags:debug_options_flags",
->>>>>>> b3f33ad4
     ],
 )
 
