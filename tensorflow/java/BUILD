# Description:
# TensorFlow Java API.

package(default_visibility = ["//visibility:private"])

licenses(["notice"])  # Apache 2.0

load(":build_defs.bzl", "JAVACOPTS")
load(":src/gen/gen_ops.bzl", "tf_java_op_gen_srcjar")
load(
    "//tensorflow:tensorflow.bzl",
    "tf_binary_additional_srcs",
    "tf_cc_binary",
    "tf_copts",
    "tf_custom_op_library",
    "tf_java_test",
    "tf_cc_test",
)

java_library(
    name = "tensorflow",
    srcs = [
        ":java_op_sources",
        ":java_sources",
    ],
    data = [":libtensorflow_jni"],
    javacopts = JAVACOPTS,
    plugins = [":processor"],
    visibility = ["//visibility:public"],
)

# NOTE(ashankar): Rule to include the Java API in the Android Inference Library
# .aar. At some point, might make sense for a .aar rule here instead.
filegroup(
    name = "java_sources",
    srcs = glob([
        "src/main/java/org/tensorflow/*.java",
        "src/main/java/org/tensorflow/types/*.java",
    ]),
    visibility = [
        "//tensorflow/contrib/android:__pkg__",
        "//tensorflow/java:__pkg__",
    ],
)

java_plugin(
    name = "processor",
    generates_api = True,
    processor_class = "org.tensorflow.processor.OperatorProcessor",
    visibility = ["//visibility:public"],
    deps = [":processor_library"],
)

java_library(
    name = "processor_library",
    srcs = glob(["src/gen/java/org/tensorflow/processor/**/*.java"]),
    javacopts = JAVACOPTS,
    resources = glob(["src/gen/resources/META-INF/services/javax.annotation.processing.Processor"]),
)

filegroup(
    name = "java_op_sources",
    srcs = glob(["src/main/java/org/tensorflow/op/**/*.java"]) + [":java_op_gen_sources"],
    visibility = [
        "//tensorflow/java:__pkg__",
    ],
)

tf_java_op_gen_srcjar(
    name = "java_op_gen_sources",
    api_def_srcs = [
        "//tensorflow/core/api_def:base_api_def",
    ],
    base_package = "org.tensorflow.op",
    gen_tool = ":java_op_gen_tool",
)

tf_cc_binary(
    name = "java_op_gen_tool",
    srcs = [
        "src/gen/cc/op_gen_main.cc",
    ],
    copts = tf_copts(),
    linkopts = ["-lm"],
    linkstatic = 1,
    deps = [
        ":java_op_gen_lib",
<<<<<<< HEAD
=======
        "//tensorflow/core:framework",
        "//tensorflow/core:framework_internal",
        "//tensorflow/core:lib",
>>>>>>> 7b5c87e2
        "//tensorflow/core:ops",
    ],
)

cc_library(
    name = "java_op_gen_lib",
    srcs = [
        "src/gen/cc/op_generator.cc",
        "src/gen/cc/op_specs.cc",
        "src/gen/cc/source_writer.cc",
    ],
    hdrs = [
        "src/gen/cc/java_defs.h",
        "src/gen/cc/op_generator.h",
        "src/gen/cc/op_specs.h",
        "src/gen/cc/source_writer.h",
    ],
    copts = tf_copts(),
    deps = [
        "//tensorflow/core:framework",
        "//tensorflow/core:framework_internal",
        "//tensorflow/core:lib",
        "//tensorflow/core:lib_internal",
        "//tensorflow/core:op_gen_lib",
<<<<<<< HEAD
=======
        "//tensorflow/core:protos_all_cc",
        "@com_googlesource_code_re2//:re2",
>>>>>>> 7b5c87e2
    ],
)

java_library(
    name = "testutil",
    testonly = 1,
    srcs = ["src/test/java/org/tensorflow/TestUtil.java"],
    javacopts = JAVACOPTS,
    deps = [":tensorflow"],
)

tf_java_test(
    name = "GraphTest",
    size = "small",
    srcs = ["src/test/java/org/tensorflow/GraphTest.java"],
    javacopts = JAVACOPTS,
    test_class = "org.tensorflow.GraphTest",
    deps = [
        ":tensorflow",
        ":testutil",
        "@junit",
    ],
)

tf_java_test(
    name = "OperationBuilderTest",
    size = "small",
    srcs = ["src/test/java/org/tensorflow/OperationBuilderTest.java"],
    javacopts = JAVACOPTS,
    test_class = "org.tensorflow.OperationBuilderTest",
    deps = [
        ":tensorflow",
        ":testutil",
        "@junit",
    ],
)

tf_java_test(
    name = "OperationTest",
    size = "small",
    srcs = ["src/test/java/org/tensorflow/OperationTest.java"],
    javacopts = JAVACOPTS,
    test_class = "org.tensorflow.OperationTest",
    deps = [
        ":tensorflow",
        ":testutil",
        "@junit",
    ],
)

tf_java_test(
    name = "SavedModelBundleTest",
    size = "small",
    srcs = ["src/test/java/org/tensorflow/SavedModelBundleTest.java"],
    data = ["//tensorflow/cc/saved_model:saved_model_half_plus_two"],
    javacopts = JAVACOPTS,
    test_class = "org.tensorflow.SavedModelBundleTest",
    deps = [
        ":tensorflow",
        ":testutil",
        "@junit",
    ],
)

tf_java_test(
    name = "SessionTest",
    size = "small",
    srcs = ["src/test/java/org/tensorflow/SessionTest.java"],
    javacopts = JAVACOPTS,
    test_class = "org.tensorflow.SessionTest",
    deps = [
        ":tensorflow",
        ":testutil",
        "@junit",
    ],
)

tf_java_test(
    name = "ShapeTest",
    size = "small",
    srcs = ["src/test/java/org/tensorflow/ShapeTest.java"],
    javacopts = JAVACOPTS,
    test_class = "org.tensorflow.ShapeTest",
    deps = [
        ":tensorflow",
        ":testutil",
        "@junit",
    ],
)

tf_custom_op_library(
    name = "my_test_op.so",
    srcs = ["src/test/native/my_test_op.cc"],
)

tf_java_test(
    name = "TensorFlowTest",
    size = "small",
    srcs = ["src/test/java/org/tensorflow/TensorFlowTest.java"],
    data = [":my_test_op.so"],
    javacopts = JAVACOPTS,
    test_class = "org.tensorflow.TensorFlowTest",
    deps = [
        ":tensorflow",
        "@junit",
    ],
)

tf_java_test(
    name = "TensorTest",
    size = "small",
    srcs = ["src/test/java/org/tensorflow/TensorTest.java"],
    javacopts = JAVACOPTS,
    test_class = "org.tensorflow.TensorTest",
    deps = [
        ":tensorflow",
        ":testutil",
        "@junit",
    ],
)

tf_java_test(
    name = "ScopeTest",
    size = "small",
    srcs = ["src/test/java/org/tensorflow/op/ScopeTest.java"],
    javacopts = JAVACOPTS,
    test_class = "org.tensorflow.op.ScopeTest",
    deps = [
        ":tensorflow",
        ":testutil",
        "@junit",
    ],
)

tf_java_test(
    name = "PrimitiveOpTest",
    size = "small",
    srcs = ["src/test/java/org/tensorflow/op/PrimitiveOpTest.java"],
    javacopts = JAVACOPTS,
    test_class = "org.tensorflow.op.PrimitiveOpTest",
    deps = [
        ":tensorflow",
        ":testutil",
        "@junit",
    ],
)

tf_java_test(
    name = "OperandsTest",
    size = "small",
    srcs = ["src/test/java/org/tensorflow/op/OperandsTest.java"],
    javacopts = JAVACOPTS,
    test_class = "org.tensorflow.op.OperandsTest",
    deps = [
        ":tensorflow",
        ":testutil",
        "@junit",
    ],
)

tf_java_test(
    name = "ConstantTest",
    size = "small",
    srcs = ["src/test/java/org/tensorflow/op/core/ConstantTest.java"],
    javacopts = JAVACOPTS,
    test_class = "org.tensorflow.op.core.ConstantTest",
    deps = [
        ":tensorflow",
        ":testutil",
        "@junit",
    ],
)

filegroup(
    name = "processor_test_resources",
    srcs = glob([
        "src/test/resources/org/tensorflow/**/*.java",
        "src/main/java/org/tensorflow/op/annotation/Operator.java",
    ]),
)

tf_cc_test(
    name = "source_writer_test",
    size = "small",
    srcs = [
        "src/gen/cc/source_writer_test.cc",
    ],
    data = [
        "src/gen/resources/test.java.snippet",
    ],
    deps = [
        ":java_op_gen_lib",
        "//tensorflow/core:test",
        "//tensorflow/core:test_main",
    ],
)

filegroup(
    name = "libtensorflow_jni",
    srcs = select({
        "//tensorflow:darwin": [":libtensorflow_jni.dylib"],
        "//conditions:default": [":libtensorflow_jni.so"],
    }),
    visibility = ["//visibility:public"],
)

LINKER_VERSION_SCRIPT = ":config/version_script.lds"

LINKER_EXPORTED_SYMBOLS = ":config/exported_symbols.lds"

tf_cc_binary(
    name = "libtensorflow_jni.so",
    # Set linker options to strip out anything except the JNI
    # symbols from the library. This reduces the size of the library
    # considerably (~50% as of January 2017).
    linkopts = select({
        "//tensorflow:debug": [],  # Disable all custom linker options in debug mode
        "//tensorflow:darwin": [
            "-Wl,-exported_symbols_list",  # This line must be directly followed by LINKER_EXPORTED_SYMBOLS
            "$(location {})".format(LINKER_EXPORTED_SYMBOLS),
        ],
        "//tensorflow:windows": [],
        "//tensorflow:windows_msvc": [],
        "//conditions:default": [
            "-z defs",
            "-s",
            "-Wl,--version-script",  #  This line must be directly followed by LINKER_VERSION_SCRIPT
            "$(location {})".format(LINKER_VERSION_SCRIPT),
        ],
    }),
    linkshared = 1,
    linkstatic = 1,
    deps = [
        "//tensorflow/java/src/main/native",
        LINKER_VERSION_SCRIPT,
        LINKER_EXPORTED_SYMBOLS,
    ],
)

genrule(
    name = "pom",
    outs = ["pom.xml"],
    cmd = "$(location generate_pom) >$@",
    output_to_bindir = 1,
    tools = [":generate_pom"] + tf_binary_additional_srcs(),
)

tf_cc_binary(
    name = "generate_pom",
    srcs = ["generate_pom.cc"],
    deps = ["//tensorflow/c:c_api"],
)

# System.loadLibrary() on OS X looks for ".dylib" or ".jnilib"
# and no ".so". If and when https://github.com/bazelbuild/bazel/issues/914
# is resolved, perhaps this workaround rule can be removed.
genrule(
    name = "darwin-compat",
    srcs = [":libtensorflow_jni.so"],
    outs = ["libtensorflow_jni.dylib"],
    cmd = "cp $< $@",
    output_to_bindir = 1,
)<|MERGE_RESOLUTION|>--- conflicted
+++ resolved
@@ -85,12 +85,9 @@
     linkstatic = 1,
     deps = [
         ":java_op_gen_lib",
-<<<<<<< HEAD
-=======
         "//tensorflow/core:framework",
         "//tensorflow/core:framework_internal",
         "//tensorflow/core:lib",
->>>>>>> 7b5c87e2
         "//tensorflow/core:ops",
     ],
 )
@@ -115,11 +112,8 @@
         "//tensorflow/core:lib",
         "//tensorflow/core:lib_internal",
         "//tensorflow/core:op_gen_lib",
-<<<<<<< HEAD
-=======
         "//tensorflow/core:protos_all_cc",
         "@com_googlesource_code_re2//:re2",
->>>>>>> 7b5c87e2
     ],
 )
 
@@ -312,6 +306,7 @@
     ],
     deps = [
         ":java_op_gen_lib",
+        "//tensorflow/core:lib",
         "//tensorflow/core:test",
         "//tensorflow/core:test_main",
     ],
