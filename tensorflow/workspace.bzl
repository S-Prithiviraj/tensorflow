--- conflicted
+++ resolved
@@ -76,18 +76,11 @@
   native.new_http_archive(
       name = "libxsmm_archive",
       urls = [
-          "http://bazel-mirror.storage.googleapis.com/github.com/hfp/libxsmm/archive/1.6.4.tar.gz",
           "https://github.com/hfp/libxsmm/archive/1.6.4.tar.gz",
       ],
-<<<<<<< HEAD
       sha256 = "3788bf1cdb60f119f8a04ed7ed96861322e539ce2d2ea977f00431d6b2b80beb",
       strip_prefix = "libxsmm-1.6.4",
-      build_file = str(Label("//:libxsmm.BUILD")),
-=======
-      sha256 = "1dd81077b186300122dc8a8f1872c21fd2bd9b88286ab9f068cc7b62fa7593a7",
-      strip_prefix = "libxsmm-1.6.1",
       build_file = str(Label("//third_party:libxsmm.BUILD")),
->>>>>>> 99fe61a8
   )
 
   native.bind(
